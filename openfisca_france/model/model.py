# -*- coding: utf-8 -*-


# OpenFisca -- A versatile microsimulation software
# By: OpenFisca Team <contact@openfisca.fr>
#
# Copyright (C) 2011, 2012, 2013, 2014 OpenFisca Team
# https://github.com/openfisca
#
# This file is part of OpenFisca.
#
# OpenFisca is free software; you can redistribute it and/or modify
# it under the terms of the GNU Affero General Public License as
# published by the Free Software Foundation, either version 3 of the
# License, or (at your option) any later version.
#
# OpenFisca is distributed in the hope that it will be useful,
# but WITHOUT ANY WARRANTY; without even the implied warranty of
# MERCHANTABILITY or FITNESS FOR A PARTICULAR PURPOSE.  See the
# GNU Affero General Public License for more details.
#
# You should have received a copy of the GNU Affero General Public License
# along with this program.  If not, see <http://www.gnu.org/licenses/>.


# TODO: actualiser la date des end (c'est souvent 2014 ou 2015)


from datetime import date
from functools import partial

from openfisca_core.columns import AgeCol, BoolCol, EnumCol, FloatCol, PeriodSizeIndependentIntCol
from openfisca_core.enumerations import Enum
from openfisca_core.formulas import (
    build_alternative_formula,
    build_dated_formula,
    build_select_formula,
    build_simple_formula,
    )

from .. import entities
# Import new syntax-based output variables.
from . import (  # noqa
    inversion_revenus,
    travailleurs_non_salaries,
    )

from .cotisations_sociales import remplacement

# Import model modules.
from . import calage as cl
from . import cmu as cmu
from . import common as cm
from .cotisations_sociales import capital as cs_capital
from .cotisations_sociales import travail as cs_travail
from . import irpp as ir
from . import irpp_charges_deductibles as cd
from . import irpp_credits_impots as ci
from . import irpp_plus_values_immo as immo
from . import irpp_reductions_impots as ri
from . import isf as isf
from . import lgtm as lg
# from .minima_sociaux import aah
from .minima_sociaux import asi_aspa
from .minima_sociaux import ass
from .minima_sociaux import rsa
from .prestations_familiales import aeeh
from .prestations_familiales import af
from .prestations_familiales import ars
from .prestations_familiales import asf
from .prestations_familiales import paje
from .prestations_familiales import cf
from . import pfam as pf
from . import th as th


build_alternative_formula = partial(
    build_alternative_formula,
    entity_class_by_symbol = entities.entity_class_by_symbol,
    )
build_dated_formula = partial(
    build_dated_formula,
    entity_class_by_symbol = entities.entity_class_by_symbol,
    )
build_select_formula = partial(
    build_select_formula,
    entity_class_by_symbol = entities.entity_class_by_symbol,
    )
build_simple_formula = partial(
    build_simple_formula,
    entity_class_by_symbol = entities.entity_class_by_symbol,
    )


############################################################
# Reproduction des pondérations
############################################################
build_simple_formula('mhsup', FloatCol(
    function = cs_travail._mhsup,
    url = u"http://impotsurlerevenu.org/fonctionnement-de-l-impot/209-heures-supplementaires-exonerees.php",
    ))
# build_simple_formula('alv', FloatCol(
#     function = ir._alv,
#     url = u"http://vosdroits.service-public.fr/particuliers/F2.xhtml",
#     ))

############################################################
# Cotisations sociales
############################################################

# Salaires
#    build_simple_formula('type_sal', EnumCol(function = cs_travail._type_sal,
#        label = u"Catégorie de salarié",
#        enum = Enum([
#            u"prive_non_cadre",
#            u"prive_cadre",
#            u"public_titulaire_etat",
#            u"public_titulaire_militaire",
#            u"public_titulaire_territoriale",
#            u"public_titulaire_hospitaliere",
#            u"public_non_titulaire",
#             ]),
#         url = u"http://fr.wikipedia.org/wiki/Professions_et_cat%C3%A9gories_socioprofessionnelles_en_France",
#         ))

build_simple_formula(
    'primes',
    FloatCol(
        function = cs_travail._primes,
        label = u"Primes et indemnités des fonctionnaires",
        url = u"http://vosdroits.service-public.fr/particuliers/F465.xhtml",
    ))
build_simple_formula(
    'sal_h_b',
    FloatCol(
        function = cs_travail._sal_h_b,
        label = u"Salaire horaire brut",
        url = u"http://www.les-horaires.fr/pratique/smic-horaire.php",
    ))

#    build_simple_formula('taille_entreprise', EnumCol(function = cs_travail._taille_entreprise,
#        enum = Enum([
#            u"Non pertinent",
#            u"Moins de 10 salariés",
#            u"De 10 à 19 salariés",
#            u"De 20 à 249 salariés",
#            u"Plus de 250 salariés",
#            ]),
#        label = u"Catégorie de taille d'entreprise (pour calcul des cotisations sociales)",
#        url = u"http://www.insee.fr/fr/themes/document.asp?ref_id=ip1321",
#        ))

build_simple_formula('taux_accident_travail', FloatCol(function = cs_travail._taux_accident_travail,
    label = u"Cotisations sociales patronales : accident du travail et maladies professionnelles",
    url = u"http://www.lesclesdelabanque.com/Web/Cdb/Entrepreneurs/Content.nsf/DocumentsByIDWeb/7APJB8?OpenDocument",
    ))
build_simple_formula('cotpat_accident', FloatCol(function = cs_travail._cotpat_accident,
    label = u"Cotisations sociales patronales : accident du travail et maladies professionnelles",
    url = u"http://www.lesclesdelabanque.com/Web/Cdb/Entrepreneurs/Content.nsf/DocumentsByIDWeb/7APJB8?OpenDocument",
    ))
build_simple_formula('alleg_fillon', FloatCol(function = cs_travail._alleg_fillon,
    label = u"Allègements Fillon sur les bas salaires",
    url = u"http://travail-emploi.gouv.fr/informations-pratiques,89/fiches-pratiques,91/remuneration,113/l-allegement-de-charges-patronales,1031.html",
    ))
build_simple_formula('alleg_cice', FloatCol(function = cs_travail._alleg_cice,
    label = u"Crédit d'impôt compétitivité emploi",
    url = u"http://www.economie.gouv.fr/ma-competitivite/quest-que-credit-dimpot-pour-competitivite-et-lemploi",
    ))
build_simple_formula('taxes_sal', FloatCol(function = cs_travail._taxes_sal,
    label = u"Taxes sur les salaires pour les employeurs non soumis à la TVA",
    url = u"http://www.impots.gouv.fr/portal/dgi/public/professionnels.impot?espId=2&impot=TS&pageId=prof_ts&sfid=50",
    ))
build_simple_formula('tehr', FloatCol(function = cs_travail._tehr,
    label = u"taxe exceptionnelle de solidarité sur les très hautes rémunérations",
    url = u"http://vosdroits.service-public.fr/particuliers/F31130.xhtml",
    ))
build_simple_formula('salsuperbrut', FloatCol(function = cs_travail._salsuperbrut,
    label = u"Salaires super bruts",
    url = u"http://www.insee.fr/fr/methodes/default.asp?page=definitions/cout-salarial.htm"
    ))

# Fonctionnaires
build_simple_formula('indemnite_residence', FloatCol(function = cs_travail._indemnite_residence,
    label = u"Indemnité de résidence (fonction publique)",
    url = u"http://www.fonction-publique.gouv.fr/fonction-publique/statut-et-remunerations-48",
    ))
build_simple_formula('supp_familial_traitement', FloatCol(function = cs_travail._supp_familial_traitement,
    label = u"Supplément familial de traitement (fonction publique)",
    start = date(2011, 1, 1),  # TODO: check this curious starting date
    url= u"http://www.fonction-publique.gouv.fr/fonction-publique/statut-et-remunerations-48",
    ))
build_simple_formula('cot_sal_rafp', FloatCol(function = cs_travail._cot_sal_rafp,
    label = u"Cotisation salariale RAFP",
    url = u"http://www.rafp.fr/Cotisations-et-autres-types-dabondement-CET-fr-ru99/Les-cotisations-ar223",
    ))

# Revenus non-salariés
# build_simple_formula('rev_microsocial', FloatCol(function = cs_travail._rev_microsocial,
#     label = u"Revenu net des cotisations sociales pour le régime microsocial",
#     start = date(2009, 1, 1),
#     url = u"http://www.apce.com/pid6137/regime-micro-social.html",
#     ))

# Revenus du capital soumis au prélèvement libératoire
# build_simple_formula('csg_cap_lib', FloatCol(function = cs_capital._csg_cap_lib,
#     label = u"CSG sur les revenus du capital soumis au prélèvement libératoire",
#     url = u"http://fr.wikipedia.org/wiki/Contribution_sociale_g%C3%A9n%C3%A9ralis%C3%A9e",
#     ))
# build_simple_formula('crds_cap_lib', FloatCol(function = cs_capital._crds_cap_lib,
#     label = u"CRDS sur les revenus du capital soumis au prélèvement libératoire",
#     url = u"http://fr.wikipedia.org/wiki/Contribution_pour_le_remboursement_de_la_dette_sociale",
#     ))
# build_simple_formula('prelsoc_cap_lib', FloatCol(function = cs_capital._prelsoc_cap_lib, entity = 'foy',
#     label = u"Prélèvements sociaux sur les revenus du capital soumis au prélèvement libératoire",
#     url = u"http://www.impots.gouv.fr/portal/dgi/public/particuliers.impot?pageId=part_ctrb_soc&paf_dm=popup&paf_gm=content&typePage=cpr02&sfid=501&espId=1&impot=CS",
#     ))

# Revenus du capital soumis au barème
# build_simple_formula('csg_cap_bar', FloatCol(function = cs_capital._csg_cap_bar,
#     label = u"CSG sur les revenus du capital soumis au barème",
#     url = u"http://fr.wikipedia.org/wiki/Contribution_sociale_g%C3%A9n%C3%A9ralis%C3%A9e",
#     ))
# build_simple_formula('crds_cap_bar', FloatCol(function = cs_capital._crds_cap_bar,
#     label = u"CRDS sur les revenus du capital soumis au barème",
#     url = u"http://fr.wikipedia.org/wiki/Contribution_pour_le_remboursement_de_la_dette_sociale",
#     ))
# build_dated_formula('prelsoc_cap_bar',
#     [
#         dict(start = date(2002, 1, 1),
#           end = date(2005, 12, 31),
#           function = cs_capital._prelsoc_cap_bar__2005,
#          ),
#         dict(start = date(2006, 1, 1),
#           end = date(2008, 12, 31),
#           function = cs_capital._prelsoc_cap_bar_2006_2008,
#          ),
#         dict(start = date(2009, 1, 1),
#           end = date(2015, 12, 31),
#           function = cs_capital._prelsoc_cap_bar_2009_,
#          ),
#     ],
#     FloatCol(entity='ind',
#     label = u"Prélèvements sociaux sur les revenus du capital soumis au barème",
#     url = u"http://www.impots.gouv.fr/portal/dgi/public/particuliers.impot?pageId=part_ctrb_soc&paf_gm=content&typePage=cpr02&sfid=501&espId=1&impot=CS"))

# Revenus fonciers (sur les foyers)
build_simple_formula('csg_fon', FloatCol(function = cs_capital._csg_fon,
    entity = "foy",
    label = u"CSG sur les revenus fonciers",
    url = u"http://fr.wikipedia.org/wiki/Contribution_sociale_g%C3%A9n%C3%A9ralis%C3%A9e",
    ))
build_simple_formula('crds_fon', FloatCol(function = cs_capital._crds_fon,
    entity = "foy",
    label = u"CRDS sur les revenus fonciers",
    url = u"http://vosdroits.service-public.fr/particuliers/F2329.xhtml",
    ))
build_dated_formula('prelsoc_fon',
    [
        dict(start = date(2002, 1, 1),
          end = date(2005, 12, 31),
          function = cs_capital._prelsoc_fon__2005,
         ),
        dict(start = date(2006, 1, 1),
          end = date(2008, 12, 31),
          function = cs_capital._prelsoc_fon_2006_2008,
         ),
        dict(start = date(2009, 1, 1),
          end = date(2015, 12, 31),
          function = cs_capital._prelsoc_fon_2009_,
         ),
    ],
    FloatCol(entity="foy",
    label = u"Prélèvements sociaux sur les revenus fonciers",
    url = u"http://www.impots.gouv.fr/portal/dgi/public/particuliers.impot?pageId=part_ctrb_soc&paf_dm=popup&paf_gm=content&typePage=cpr02&sfid=501&espId=1&impot=CS",
    ))

# Plus values de cessions de valeurs mobilières
build_simple_formula('csg_pv_mo', FloatCol(function = cs_capital._csg_pv_mo,
    entity = "foy",
    label = u"CSG sur les plus-values de cession de valeurs mobilières",
    url = u"http://vosdroits.service-public.fr/particuliers/F21618.xhtml",
    ))
build_simple_formula('crds_pv_mo', FloatCol(function = cs_capital._crds_pv_mo,
    entity = "foy",
    label = u"CRDS sur les plus-values de cession de valeurs mobilières",
    url = u"http://fr.wikipedia.org/wiki/Contribution_pour_le_remboursement_de_la_dette_sociale",
    ))
build_dated_formula('prelsoc_pv_mo',
    [
        dict(start = date(2002, 1, 1),
          end = date(2005, 12, 31),
          function = cs_capital._prelsoc_pv_mo__2005,
         ),
        dict(start = date(2006, 1, 1),
          end = date(2008, 12, 31),
          function = cs_capital._prelsoc_pv_mo_2006_2008,
         ),
        dict(start = date(2009, 1, 1),
          end = date(2015, 12, 31),
          function = cs_capital._prelsoc_pv_mo_2009_,
         ),
    ],
    FloatCol(entity="foy",
    label = u"Prélèvements sociaux sur les plus-values de cession de valeurs mobilières",
    url = u"http://www.impots.gouv.fr/portal/dgi/public/particuliers.impot?pageId=part_ctrb_soc&paf_dm=popup&paf_gm=content&typePage=cpr02&sfid=501&espId=1&impot=CS"))
# Plus-values immobilières
build_simple_formula('csg_pv_immo', FloatCol(function = cs_capital._csg_pv_immo,
    entity = "foy",
    label = u"CSG sur les plus-values immobilières",
    url = u"http://fr.wikipedia.org/wiki/Contribution_sociale_g%C3%A9n%C3%A9ralis%C3%A9e",
    ))
build_simple_formula('crds_pv_immo', FloatCol(function = cs_capital._crds_pv_immo,
    entity = "foy",
    label = u"CRDS sur les plus-values immobilières",
    url = u"http://fr.wikipedia.org/wiki/Contribution_pour_le_remboursement_de_la_dette_sociale",
    ))
build_dated_formula('prelsoc_pv_immo',
    [
        dict(start = date(2002, 1, 1),
          end = date(2005, 12, 31),
          function = cs_capital._prelsoc_pv_immo__2005,
         ),
        dict(start = date(2006, 1, 1),
          end = date(2008, 12, 31),
          function = cs_capital._prelsoc_pv_immo_2006_2008,
         ),
        dict(start = date(2009, 1, 1),
          end = date(2015, 12, 31),
          function = cs_capital._prelsoc_pv_immo_2009_,
         ),
    ],
    FloatCol(entity="foy",
    label = u"Prélèvements sociaux sur les plus-values immobilières",
    url = u"http://www.pap.fr/argent/impots/les-plus-values-immobilieres/a1314/l-imposition-de-la-plus-value-immobiliere",
    ))

############################################################
# Impôt sur le revenu
############################################################

build_alternative_formula(
    'age',
    [
        ir._age_from_birth,
        ir._age_from_agem,
        ],
    AgeCol(label = u"Âge (en années)", val_type = "age"),
    )
build_alternative_formula(
    'agem',
    [
        ir._agem_from_birth,
        ir._agem_from_age,
        ],
    AgeCol(label = u"Âge (en mois)", val_type = "months"),
    )

# build_simple_formula('nbF', PeriodSizeIndependentIntCol(function = ir._nbF,
#     cerfa_field = u'F',
#     entity = 'foy',
#     label = u"Nombre d'enfants à charge  non mariés de moins de 18 ans au 1er janvier de l'année de perception des"
#         u" revenus, ou nés en durant la même année ou handicapés quel que soit leur âge",
#     ))
# build_simple_formula('nbG', PeriodSizeIndependentIntCol(function = ir._nbG,
#     cerfa_field = u'G',
#     entity = 'foy',
#     label = u"Nombre d'enfants à charge titulaires de la carte d'invalidité",
#     ))
# TODO: vérifier si c'est bien ça pour la nbH et la caseH qui suit
# build_simple_formula('nbH', PeriodSizeIndependentIntCol(function = ir._nbH,
#     cerfa_field = u'H',
#     entity = 'foy',
#     label = u"Nombre d'enfants à charge en résidence alternée, non mariés de moins de 18 ans au 1er janvier de"
#         u" l'année de perception des revenus, ou nés durant la même année ou handicapés quel que soit leur âge",
#     ))
# build_simple_formula('nbI', PeriodSizeIndependentIntCol(function = ir._nbI,
#     cerfa_field = u'I',
#     entity = 'foy',
#     label = u"Nombre d'enfants à charge en résidence alternée titulaires de la carte d'invalidité",
#     ))
# build_simple_formula('nbJ', PeriodSizeIndependentIntCol(function = ir._nbJ,
#     cerfa_field = u'J',
#     entity = 'foy',
#     label = u"Nombre d'enfants majeurs célibataires sans enfant",
#     ))
#    build_simple_formula('nbN', PeriodSizeIndependentIntCol(function = ir._nbN,
#        cerfa_field = u'N',
#        entity = 'foy',
#        label = u"Nombre d'enfants mariés/pacsés et d'enfants non mariés chargés de famille",
#        ))
#    build_simple_formula('nbR', PeriodSizeIndependentIntCol(function = ir._nbR,
#        cerfa_field = u'R',
#        entity = 'foy',
#        label = u"Nombre de titulaires de la carte invalidité d'au moins 80 %",
#        ))

build_simple_formula('marpac', BoolCol(function = ir._marpac,
    entity = 'foy'))
build_simple_formula('celdiv', BoolCol(function = ir._celdiv,
    entity = 'foy'))
build_simple_formula('veuf', BoolCol(function = ir._veuf,
    entity = 'foy'))
build_simple_formula('jveuf', BoolCol(function = ir._jveuf,
    entity = 'foy'))
build_simple_formula('nbptr', FloatCol(function = ir._nbptr,
    entity = 'foy',
    label = u"Nombre de parts",
    url = u"http://vosdroits.service-public.fr/particuliers/F2705.xhtml",
    ))
build_simple_formula('rbg', FloatCol(function = ir._rbg,
    entity = 'foy',
    label = u"Revenu brut global",
    url = u"http://www.documentissime.fr/dossiers-droit-pratique/dossier-19-l-impot-sur-le-revenu-les-modalites-generales-d-imposition/la-determination-du-revenu-imposable/le-revenu-brut-global.html",
    ))

# charges déductibles
build_simple_formula('cd_penali', FloatCol(function = cd._cd_penali,
    entity = 'foy',
    url = u"http://frederic.anne.free.fr/Cours/ITV.htm",
    ))
build_simple_formula('cd_acc75a', FloatCol(function = cd._cd_acc75a,
    entity = 'foy'))
build_dated_formula('cd_percap',
    [
        dict(start = date(2002, 1, 1),
          end = date(2002, 12, 31),
          function = cd._cd_percap_2002,
         ),
        dict(start = date(2003, 1, 1),
          end = date(2006, 12, 31),
          function = cd._cd_percap_2003_2006,
         ),
    ],
    FloatCol(entity='foy'))
build_simple_formula('cd_deddiv', FloatCol(function = cd._cd_deddiv,
    entity = 'foy'))
build_simple_formula('cd_doment', FloatCol(function = cd._cd_doment,
    entity = 'foy',
    start = date(2002, 1, 1),
    end = date(2005, 12, 31)))
build_simple_formula('cd_eparet', FloatCol(function = cd._cd_eparet,
    entity = 'foy',
    start = date(2004, 1, 1)))
build_simple_formula('cd_sofipe', FloatCol(function = cd._cd_sofipe,
    entity = 'foy',
    start = date(2002, 1, 1),
    end = date(2006, 12, 31)))
build_simple_formula('cd_cinema', FloatCol(function = cd._cd_cinema,
    entity = 'foy',
    start = date(2002, 1, 1),
    end = date(2005, 12, 31)))
build_simple_formula('cd_ecodev', FloatCol(function = cd._cd_ecodev,
    entity = 'foy',
    start = date(2007, 1, 1),
    end = date(2008, 12, 31)))
build_simple_formula('cd_grorep', FloatCol(function = cd._cd_grorep,
    entity = 'foy',
    start = date(2009, 1, 1)))

build_simple_formula('charges_deduc_reforme', FloatCol(function = cd._charges_deduc_reforme,
    entity = 'foy',
    url = u"http://www.bfmtv.com/economie/reforme-fiscale-csg-bientot-plus-deductible-l-impot-revenu-700700.html",
    ))
build_simple_formula('charge_loyer', FloatCol(function = cd._charge_loyer,
    entity = 'foy',
    url = u"http://vosdroits.service-public.fr/particuliers/F1991.xhtml",
    ))

build_simple_formula('rbg_int', FloatCol(function = cd._rbg_int,
    entity = 'foy',
    label = u"Revenu brut global intermédiaire",
    ))

build_dated_formula(
    'cd1',
    [dict(start = date(2002, 1, 1),
         end = date(2003, 12, 31),
         function = cd._cd1_2002_2003,
         ),
     dict(start = date(2004, 1, 1),
         end = date(2005, 12, 31),
         function = cd._cd1_2004_2005,
         ),
     dict(start = date(2006, 1, 1),
         end = date(2006, 12, 31),
         function = cd._cd1_2006,
         ),
     dict(start = date(2007, 1, 1),
         end = date(2008, 12, 31),
         function = cd._cd1_2007_2008,
         ),
     dict(start = date(2009, 1, 1),
         end = date(2013, 12, 31),
         function = cd._cd1_2009_2013,
         ),
     dict(start = date(2014, 1, 1),
         end = date(2014, 12, 31),
         function = cd._cd1_2014,
         ),
    ],
    FloatCol(entity = 'foy',
    label = u"Charges déductibles non plafonnées",
    url = u"http://impotsurlerevenu.org/definitions/215-charge-deductible.php"))

build_dated_formula(
    'cd2',
    [dict(start = date(2002, 1, 1),
         end = date(2005, 12, 31),
         function = cd._cd2_2002_2005,
         ),
     dict(start = date(2006, 1, 1),
         end = date(2006, 12, 31),
         function = cd._cd2_2006,
         ),
     dict(start = date(2007, 1, 1),
         end = date(2008, 12, 31),
         function = cd._cd2_2007_2008,
         ),
    ],
    FloatCol(entity = 'foy',
    label = u"Charges déductibles plafonnées",
    url = u"http://impotsurlerevenu.org/definitions/215-charge-deductible.php"))

build_simple_formula('charges_deduc', FloatCol(function = cd._charges_deduc,
    entity = 'foy',
    label = u"Charges déductibles",
    url = u"http://impotsurlerevenu.org/definitions/215-charge-deductible.php",
    ))

build_simple_formula('defrag', FloatCol(function = ir._defrag,
    entity = 'foy',
    label = u"Déficit agricole des années antérieures",
    ))

build_simple_formula('defacc', FloatCol(function = ir._defacc,
    entity = 'foy',
    label = u"Déficit industriels et commerciaux non professionnels des années antérieures",
    ))

build_simple_formula('defmeu', FloatCol(function = ir._defmeu,
    entity = 'foy',
    label = u"Déficit des locations meublées non professionnelles des années antérieures",
    ))

build_simple_formula('defncn', FloatCol(function = ir._defncn,
    entity = 'foy',
    label = u"Déficit non commerciaux non professionnels des années antérieures",
    ))

build_simple_formula('rfr_cd', FloatCol(function = cd._rfr_cd,
    entity = 'foy',
    label = u"Charges déductibles entrant dans le revenus fiscal de référence",
    url = u"http://impotsurlerevenu.org/definitions/215-charge-deductible.php",
    ))  # TODO

build_simple_formula('rng', FloatCol(function = ir._rng,
    entity = 'foy',
    label = u"Revenu net global",
    url = u"http://impotsurlerevenu.org/definitions/114-revenu-net-global.php",
    ))
build_simple_formula('rni', FloatCol(function = ir._rni,
    entity = 'foy',
    label = u"Revenu net imposable",
    url = u"http://impotsurlerevenu.org/definitions/115-revenu-net-imposable.php",
    ))

build_simple_formula('abat_spe', FloatCol(function = ir._abat_spe,
    entity = 'foy',
    label = u"Abattements spéciaux",
    url = u"http://bofip.impots.gouv.fr/bofip/2036-PGP",
    ))
build_simple_formula('deficit_ante', FloatCol(function = ir._deficit_ante,
    entity = 'foy',
    label = u"Déficit global antérieur",
    url = u"http://impotsurlerevenu.org/declaration-de-revenus-fonciers-2044/796-deficits-anterieurs-restant-a-imputer-cadre-450.php",
    ))

build_simple_formula('rev_sal', FloatCol(function = ir._rev_sal))
build_simple_formula('salcho_imp', FloatCol(function = ir._salcho_imp))
build_simple_formula('rev_pen', FloatCol(function = ir._rev_pen))
build_simple_formula('pen_net', FloatCol(function = ir._pen_net))
build_simple_formula('indu_plaf_abat_pen', FloatCol(function = ir._indu_plaf_abat_pen,
    entity = 'foy'))
build_simple_formula('abat_sal_pen', FloatCol(function = ir._abat_sal_pen,
    start = date(2002, 1, 1),
    end = date(2005, 12, 31)))
build_simple_formula('sal_pen_net', FloatCol(function = ir._sal_pen_net))
# build_simple_formula('rto', FloatCol(function = ir._rto,
#     label = u'Rentes viagères (rentes à titre onéreux)',
#     url = u"http://fr.wikipedia.org/wiki/Rente_viag%C3%A8re",
#     ))
# build_simple_formula('rto_net', FloatCol(function = ir._rto_net,
#     label = u'Rentes viagères après abattements',
#     url = u"http://www.lafinancepourtous.fr/Vie-professionnelle-et-retraite/Retraite/Epargne-retraite/La-rente-viagere/La-fiscalite-de-la-rente-viagere",
#     ))
build_simple_formula('tspr', FloatCol(function = ir._tspr))

build_simple_formula('rev_cat_tspr', FloatCol(function = ir._rev_cat_tspr,
    entity = 'foy',
    label = u"Revenu catégoriel - Salaires, pensions et rentes",
    url = u"http://www.insee.fr/fr/methodes/default.asp?page=definitions/revenus-categoriesl.htm",
    ))
build_dated_formula('rev_cat_rvcm',
    [
        dict(start = date(2002, 1, 1),
          end = date(2004, 12, 31),
          function = ir._rev_cat_rvcm__2004,
         ),
        dict(start = date(2005, 1, 1),
          end = date(2012, 12, 31),
          function = ir._rev_cat_rvcm_2005_2012,
         ),
        dict(start = date(2013, 1, 1),
          end = date(2015, 12, 31),
          function = ir._rev_cat_rvcm_2013_,
         ),
    ],
    FloatCol(entity='foy',
    label = u'Revenu catégoriel - Capitaux',
    url = u"http://www.insee.fr/fr/methodes/default.asp?page=definitions/revenus-categoriesl.htm"))
build_simple_formula('rev_cat_rpns', FloatCol(function = ir._rev_cat_rpns,
    entity = 'foy',
    label = u'Revenu catégoriel - Rpns',
    url = u"http://www.insee.fr/fr/methodes/default.asp?page=definitions/revenus-categoriesl.htm",
    ))
build_simple_formula('rev_cat_rfon', FloatCol(function = ir._rev_cat_rfon,
    entity = 'foy',
    label = u'Revenu catégoriel - Foncier',
    url = u"http://www.insee.fr/fr/methodes/default.asp?page=definitions/revenus-categoriesl.htm",
    ))
build_simple_formula('rev_cat_pv', FloatCol(function = ir._rev_cat_pv,
    entity = 'foy',
    label = u'Revenu catégoriel - Plus-values',
    url = u"http://www.insee.fr/fr/methodes/default.asp?page=definitions/revenus-categoriesl.htm",
    start = date(2013, 1, 1)))
build_simple_formula('rev_cat', FloatCol(function = ir._rev_cat,
    entity = 'foy',
    label = u"Revenus catégoriels",
    url = u"http://www.insee.fr/fr/methodes/default.asp?page=definitions/revenus-categoriesl.htm",
    ))
build_simple_formula('deficit_rcm', FloatCol(function = ir._deficit_rcm,
    entity = 'foy',
    label = u'Deficit capitaux mobiliers',
    url = u"http://www.lefigaro.fr/impots/2008/04/25/05003-20080425ARTFIG00254-les-subtilites-des-revenus-de-capitaux-mobiliers-.php",
    start = date(2009,1,1)))
build_simple_formula('csg_deduc_patrimoine_simulated', FloatCol(function = ir._csg_deduc_patrimoine_simulated,
    entity = 'foy',
    label = u'Csg déductible sur le patrimoine simulée',
    url = u"http://www.impots.gouv.fr/portal/dgi/public/particuliers.impot?pageId=part_ctrb_soc&typePage=cpr02&sfid=503&espId=1&communaute=1&impot=CS",
    ))
build_simple_formula('csg_deduc_patrimoine', FloatCol(function = ir._csg_deduc_patrimoine,
    entity = 'foy',
    label = u'Csg déductible sur le patrimoine',
    url = u"http://www.impots.gouv.fr/portal/dgi/public/particuliers.impot?pageId=part_ctrb_soc&typePage=cpr02&sfid=503&espId=1&communaute=1&impot=CS",
    ))
build_simple_formula('csg_deduc', FloatCol(function = ir._csg_deduc,
    entity = 'foy',
    label = u'Csg déductible sur le patrimoine',
    url = u"http://www.impots.gouv.fr/portal/dgi/public/particuliers.impot?pageId=part_ctrb_soc&typePage=cpr02&sfid=503&espId=1&communaute=1&impot=CS",
    ))

build_dated_formula('plus_values',
    [
        dict(start = date(2007, 1, 1),
          end = date(2007, 12, 31),
          function = ir._plus_values__2007,
         ),
        dict(start = date(2008, 1, 1),
          end = date(2011, 12, 31),
          function = ir._plus_values_2008_2011,
         ),
        dict(start = date(2012, 1, 1),
          end = date(2012, 12, 31),
          function = ir._plus_values_2012,
         ),
        dict(start = date(2013, 1, 1),
          end = date(2015, 12, 31),
          function = ir._plus_values_2013_,
         ),
    ],
    FloatCol(entity='foy'))
build_simple_formula('ir_brut', FloatCol(function = ir._ir_brut,
    entity = 'foy'))
build_simple_formula('nb_pac', FloatCol(function = ir._nb_pac,
    entity = 'foy'))
build_simple_formula('nb_adult', FloatCol(function = ir._nb_adult,
    entity = 'foy'))
build_simple_formula('ir_ss_qf', FloatCol(function = ir._ir_ss_qf,
    entity = 'foy'))
build_simple_formula('ir_plaf_qf', FloatCol(function = ir._ir_plaf_qf,
    entity = 'foy'))
build_simple_formula('avantage_qf', FloatCol(function = ir._avantage_qf,
    entity = 'foy'))
build_simple_formula('nat_imp', FloatCol(function = ir._nat_imp,
    entity = 'foy'))
build_simple_formula('decote', FloatCol(function = ir._decote,
    entity = 'foy'))

# réductions d'impots
#    build_simple_formula('donapd', FloatCol(function = ri._donapd,
#        entity = 'foy'))
build_dated_formula(
    'donapd',
    [dict(start = date(2002, 1, 1),
         end = date(2010, 12, 31),
         function = ri._donapd_2002_2010,
         ),
     dict(start = date(2011, 1, 1),
         end = date(2013, 12, 31),
         function = ri._donapd_2011_2013,
         ),
    ],
    FloatCol(entity = 'foy'))
#    build_simple_formula('dfppce', FloatCol(function = ri._dfppce,
#        entity = 'foy'))
build_dated_formula(
    'dfppce',
    [dict(start = date(2002, 1, 1),
         end = date(2003, 12, 31),
         function = ri._dfppce_2002_2003,
         ),
     dict(start = date(2004, 1, 1),
             end = date(2004, 12, 31),
             function = ri._dfppce_2004,
             ),
     dict(start = date(2005, 1, 1),
             end = date(2005, 12, 31),
             function = ri._dfppce_2005,
             ),
     dict(start = date(2006, 1, 1),
             end = date(2006, 12, 31),
             function = ri._dfppce_2006,
             ),
     dict(start = date(2007, 1, 1),
             end = date(2007, 12, 31),
             function = ri._dfppce_2007,
             ),
     dict(start = date(2008, 1, 1),
             end = date(2010, 12, 31),
             function = ri._dfppce_2008_2010,
             ),
     dict(start = date(2011, 1, 1),
         end = date(2011, 12, 31),
         function = ri._dfppce_2011,
         ),
     dict(start = date(2012, 1, 1),
         end = date(2012, 12, 31),
         function = ri._dfppce_2012,
         ),
     dict(start = date(2013, 1, 1),
         end = date(2013, 12, 31),
         function = ri._dfppce_2013,
         ),
    ],
    FloatCol(entity = 'foy'))

build_simple_formula('cotsyn', FloatCol(function = ri._cotsyn,
    entity = 'foy'))
build_dated_formula('resimm', [
     dict(start = date(2009, 1, 1),
         end = date(2010, 12, 31),
         function = ri._resimm_2009_2010,
         ),
     dict(start = date(2011, 1, 1),
         end = date(2011, 12, 31),
         function = ri._resimm_2011,
         ),
     dict(start = date(2012, 1, 1),
         end = date(2012, 12, 31),
         function = ri._resimm_2012,
         ),
     dict(start = date(2013, 1, 1),
         end = date(2013, 12, 31),
         function = ri._resimm_2013,
         ),
],
FloatCol(entity = 'foy'))
build_dated_formula('patnat', [
     dict(start = date(2010, 1, 1),
         end = date(2010, 12, 31),
         function = ri._patnat_2010,
         ),
     dict(start = date(2011, 1, 1),
         end = date(2011, 12, 31),
         function = ri._patnat_2011,
         ),
     dict(start = date(2012, 1, 1),
         end = date(2012, 12, 31),
         function = ri._patnat_2012,
         ),
     dict(start = date(2013, 1, 1),
         end = date(2013, 12, 31),
         function = ri._patnat_2013,
         ),
],
FloatCol(entity = 'foy'))
build_simple_formula('sofipe', FloatCol(function = ri._sofipe,
    entity = 'foy',
    start = date(2009, 1, 1),
    end = date(2011, 1, 1)))
build_dated_formula('saldom',
    [
     dict(start = date(2002, 1, 1),
         end = date(2004, 12, 31),
         function = ri._saldom_2002_2004,
         ),
     dict(start = date(2005, 1, 1),
         end = date(2006, 12, 31),
         function = ri._saldom_2005_2006,
         ),
     dict(start = date(2007, 1, 1),
         end = date(2008, 12, 31),
         function = ri._saldom_2007_2008,
         ),
     dict(start = date(2009, 1, 1),
         end = date(2013, 12, 31),
         function = ri._saldom_2009_2013,
         ),
    ],
    FloatCol(entity= 'foy'))
build_simple_formula('intagr', FloatCol(function = ri._intagr,
    entity = 'foy',
    start = date(2005, 1, 1)))
build_simple_formula('duflot', FloatCol(function = ri._duflot,
    entity = 'foy',
    start = date(2013, 1, 1)))
build_simple_formula('prcomp', FloatCol(function = ri._prcomp,
    entity = 'foy'))
build_dated_formula('spfcpi',
    [
     dict(start = date(2002, 1, 1), #quid d'avant 2002 ?
         end = date(2002, 12, 31),
         function = ri._spfcpi_2002,
         ),
     dict(start = date(2003, 1, 1),
         end = date(2006, 12, 31),
         function = ri._spfcpi_2003_2006,
         ),
     dict(start = date(2007, 1, 1),
         end = date(2010, 12, 31),
         function = ri._spfcpi_2007_2010,
         ),
     dict(start = date(2011, 1, 1),
         end = date(2013, 12, 31),
         function = ri._spfcpi_2011_2013,
         ),
     dict(start = date(2014, 1, 1),
         end = date(2014, 12, 31),
         function = ri._spfcpi_2014,
         ),
    ],
    FloatCol(entity= 'foy'))
build_simple_formula('mohist', FloatCol(function = ri._mohist,
    entity = 'foy',
    start = date(2008, 1, 1)))
build_simple_formula('sofica', FloatCol(function = ri._sofica,
    entity = 'foy',
    start = date(2006, 1, 1)))
build_dated_formula('cappme',
    [
     dict(start = date(2002, 1, 1), #quid d'avant 2002 ?
         end = date(2002, 12, 31),
         function = ri._cappme_2002,
         ),
     dict(start = date(2003, 1, 1),
         end = date(2003, 12, 31),
         function = ri._cappme_2003,
         ),
     dict(start = date(2004, 1, 1),
         end = date(2004, 12, 31),
         function = ri._cappme_2004,
         ),
     dict(start = date(2005, 1, 1),
         end = date(2008, 12, 31),
         function = ri._cappme_2005_2008,
         ),
     dict(start = date(2009, 1, 1),
         end = date(2010, 12, 31),
         function = ri._cappme_2009_2010,
         ),
     dict(start = date(2011, 1, 1),
         end = date(2011, 12, 31),
         function = ri._cappme_2011,
         ),
     dict(start = date(2012, 1, 1),
         end = date(2012, 12, 31),
         function = ri._cappme_2012,
         ),
     dict(start = date(2013, 1, 1),
         end = date(2013, 12, 31),
         function = ri._cappme_2013,
         ),
    ],
    FloatCol(entity= 'foy'))
build_simple_formula('repsoc', FloatCol(function = ri._repsoc,
    entity = 'foy',
    start = date(2003, 1, 1)))
build_dated_formula('invfor',
[
 dict(start = date(2002, 1, 1),
      end = date(2005, 12, 31),
      function = ri._invfor_2002_2005,
      ),
 dict(start = date(2006, 1, 1),
      end = date(2008, 12, 31),
      function = ri._invfor_2006_2008,
      ),
 dict(start = date(2009, 1, 1),
      end = date(2009, 12, 31),
      function = ri._invfor_2009,
      ),
 dict(start = date(2010, 1, 1),
      end = date(2010, 12, 31),
      function = ri._invfor_2010,
      ),
 dict(start = date(2011, 1, 1),
      end = date(2011, 12, 31),
      function = ri._invfor_2011,
      ),
 dict(start = date(2012, 1, 1),
      end = date(2012, 12, 31),
      function = ri._invfor_2012,
      ),
 dict(start = date(2013, 1, 1),
      end = date(2013, 12, 31),
      function = ri._invfor_2013,
      ),
],
FloatCol(entity = 'foy'))
build_simple_formula('deffor', FloatCol(function = ri._deffor,
    entity = 'foy',
    start = date(2006, 1, 1)))
build_simple_formula('daepad', FloatCol(function = ri._daepad,
    entity = 'foy'))
build_simple_formula('rsceha', FloatCol(function = ri._rsceha,
    entity = 'foy'))
build_dated_formula('invlst',
    [
     dict(start = date(2004, 1, 1),
          end = date(2004, 12, 31),
          function = ri._invlst_2004,
          ),
     dict(start = date(2005, 1, 1),
          end = date(2010, 12, 31),
          function = ri._invlst_2005_2010,
          ),
     dict(start = date(2011, 1, 1),
          end = date(2011, 12, 31),
          function = ri._invlst_2011,
          ),
     dict(start = date(2012, 1, 1),
          end = date(2012, 12, 31),
          function = ri._invlst_2012,
          ),
     dict(start = date(2013, 1, 1),
          end = date(2013, 12, 31),
          function = ri._invlst_2013,
          ),
    ],
    FloatCol(entity = 'foy'))
build_dated_formula('domlog',
    [
     dict(start = date(2002, 1, 1),
          end = date(2002, 12, 31),
          function = ri._domlog_2002,
          ),
     dict(start = date(2003, 1, 1),
          end = date(2004, 12, 31),
          function = ri._domlog_2003_2004,
          ),
     dict(start = date(2005, 1, 1),
          end = date(2007, 12, 31),
          function = ri._domlog_2005_2007,
          ),
     dict(start = date(2008, 1, 1),
          end = date(2008, 12, 31),
          function = ri._domlog_2008,
          ),
     dict(start = date(2009, 1, 1),
          end = date(2009, 12, 31),
          function = ri._domlog_2009,
          ),
     dict(start = date(2010, 1, 1),
          end = date(2010, 12, 31),
          function = ri._domlog_2010,
          ),
     dict(start = date(2011, 1, 1),
          end = date(2011, 12, 31),
          function = ri._domlog_2011,
          ),
     dict(start = date(2012, 1, 1),
          end = date(2012, 12, 31),
          function = ri._domlog_2012,
          ),
     dict(start = date(2013, 1, 1),
          end = date(2013, 12, 31),
          function = ri._domlog_2013,
          ),
    ],
    FloatCol(entity = 'foy'))
build_simple_formula('adhcga', FloatCol(function = ri._adhcga,
    entity = 'foy'))
build_dated_formula('creaen',
    [
     dict(start = date(2006, 1, 1),
          end = date(2008, 12, 31),
          function = ri._creaen_2006_2008,
          ),
     dict(start = date(2009, 1, 1),
          end = date(2009, 12, 31),
          function = ri._creaen_2009,
          ),
     dict(start = date(2010, 1, 1),
          end = date(2011, 12, 31),
          function = ri._creaen_2010_2011,
          ),
     dict(start = date(2012, 1, 1),
          end = date(2014, 12, 31),
          function = ri._creaen_2012_2014,
          ),
    ],
    FloatCol(entity = 'foy'))
build_simple_formula('ecpess', FloatCol(function = ri._ecpess,
    entity = 'foy'))
build_dated_formula('scelli',
    [
     dict(start = date(2009, 1, 1),
          end = date(2009, 12, 31),
          function = ri._scelli_2009,
          ),
     dict(start = date(2010, 1, 1),
          end = date(2010, 12, 31),
          function = ri._scelli_2010,
          ),
     dict(start = date(2011, 1, 1),
          end = date(2011, 12, 31),
          function = ri._scelli_2011,
          ),
     dict(start = date(2012, 1, 1),
          end = date(2012, 12, 31),
          function = ri._scelli_2012,
          ),
     dict(start = date(2013, 1, 1),
          end = date(2013, 12, 31),
          function = ri._scelli_2013,
          ),
    ],
    FloatCol(entity = 'foy'))
build_dated_formula('locmeu',
    [
     dict(start = date(2009, 1, 1),
          end = date(2009, 12, 31),
          function = ri._locmeu_2009,
          ),
     dict(start = date(2010, 1, 1),
          end = date(2010, 12, 31),
          function = ri._locmeu_2010,
          ),
     dict(start = date(2011, 1, 1),
          end = date(2011, 12, 31),
          function = ri._locmeu_2011,
          ),
     dict(start = date(2012, 1, 1),
          end = date(2012, 12, 31),
          function = ri._locmeu_2012,
          ),
     dict(start = date(2013, 1, 1),
          end = date(2013, 12, 31),
          function = ri._locmeu_2013,
          ),
    ],
    FloatCol(entity = 'foy'))
build_dated_formula('doment',
    [
     dict(start = date(2005, 1, 1),
          end = date(2005, 12, 31),
          function = ri._doment_2005,
          ),
     dict(start = date(2006, 1, 1),
          end = date(2008, 12, 31),
          function = ri._doment_2006_2008,
          ),
     dict(start = date(2009, 1, 1),
          end = date(2009, 12, 31),
          function = ri._doment_2009,
          ),
     dict(start = date(2010, 1, 1),
          end = date(2010, 12, 31),
          function = ri._doment_2010,
          ),
     dict(start = date(2011, 1, 1),
          end = date(2011, 12, 31),
          function = ri._doment_2011,
          ),
     dict(start = date(2012, 1, 1),
          end = date(2012, 12, 31),
          function = ri._doment_2012,
          ),
     dict(start = date(2013, 1, 1),
          end = date(2013, 12, 31),
          function = ri._doment_2013,
          ),
    ],
    FloatCol(entity = 'foy'))
build_dated_formula('domsoc',
    [
     dict(start = date(2010, 1, 1),
          end = date(2012, 12, 31),
          function = ri._domsoc_2010_2012,
          ),
     dict(start = date(2013, 1, 1),
          end = date(2013, 12, 31),
          function = ri._domsoc_2013,
          ),
    ],
    FloatCol(entity = 'foy'))
build_simple_formula('intemp', FloatCol(function = ri._intemp,
    entity = 'foy',
    start = date(2002, 1, 1),
    end = date(2003, 12, 31)))
build_dated_formula('garext',
    [
     dict(start = date(2002, 1, 1),
          end = date(2002, 12, 31),
          function = ri._garext_2002,
          ),
     dict(start = date(2003, 1, 1),
          end = date(2005, 12, 31),
          function = ri._garext_2003_2005,
          ),
    ],
    FloatCol(entity = 'foy'))
build_simple_formula('assvie', FloatCol(function = ri._assvie,
    entity = 'foy',
    start = date(2002, 1, 1),
    end = date(2004, 12, 31)))
build_simple_formula('invrev', FloatCol(function = ri._invrev,
    entity = 'foy',
    start = date(2002, 1, 1),
    end = date(2003, 12, 31)))
build_simple_formula('intcon', FloatCol(function = ri._intcon,
    entity = 'foy',
    start = date(2004, 1, 1),
    end = date(2005, 12, 31)))
build_simple_formula('ecodev', FloatCol(function = ri._ecodev,
    entity = 'foy',
    start = date(2009, 1, 1),
    end = date(2009, 12, 31)))

build_simple_formula('nb_pac2', FloatCol(function = ci._nb_pac2,
    entity = 'foy'))

build_simple_formula('creimp_exc_2008', FloatCol(function = ci._creimp_exc_2008,
    entity = 'foy'))

build_simple_formula('ip_net', FloatCol(function = ir._ip_net,
    entity = 'foy'))
#    build_simple_formula('reductions', FloatCol(function = ri._reductions,
#        entity = 'foy'))
build_dated_formula(
    'reductions',
    [dict(start = date(2002, 1, 1),
          end = date(2002, 12, 31),
          function = ri._reductions_2002,
          ),
     dict(start = date(2003, 1, 1),
          end = date(2004, 12, 31),
          function = ri._reductions_2003_2004,
          ),
     dict(start = date(2005, 1, 1),
          end = date(2005, 12, 31),
          function = ri._reductions_2005,
          ),
    dict(start = date(2006, 1, 1),
         end = date(2006, 12, 31),
         function = ri._reductions_2006,
         ),
     dict(start = date(2007, 1, 1),
          end = date(2007, 12, 31),
          function = ri._reductions_2007,
          ),
     dict(start = date(2008, 1, 1),
          end = date(2008, 12, 31),
          function = ri._reductions_2008,
          ),
     dict(start = date(2009, 1, 1),
          end = date(2009, 12, 31),
          function = ri._reductions_2009,
          ),
     dict(start = date(2010, 1, 1),
          end = date(2010, 12, 31),
          function = ri._reductions_2010,
          ),
     dict(start = date(2011, 1, 1),
          end = date(2011, 12, 31),
          function = ri._reductions_2011,
          ),
     dict(start = date(2012, 1, 1),
          end = date(2012, 12, 31),
          function = ri._reductions_2012,
          ),
     dict(start = date(2013, 1, 1),
          end = date(2013, 1, 1),
          function = ri._reductions_2013,
          ),
     ],
    FloatCol(entity = 'foy'))

build_simple_formula('iaidrdi', FloatCol(function = ir._iaidrdi,
    entity = 'foy'))
build_simple_formula('teicaa', FloatCol(function = ir._teicaa,
    entity = 'foy'))
build_simple_formula('cont_rev_loc', FloatCol(function = ir._cont_rev_loc,
    entity = 'foy',
    start = date(2001, 1, 1)))
build_simple_formula('iai', FloatCol(function = ir._iai,
    entity = 'foy',
    label = u"Impôt avant imputations",
    url = u"http://forum-juridique.net-iris.fr/finances-fiscalite-assurance/43963-declaration-impots.html",
    ))
build_simple_formula('cehr', FloatCol(function = ir._cehr,
    entity = 'foy',
    label = u"Contribution exceptionnelle sur les hauts revenus",
    url = u"http://www.legifrance.gouv.fr/affichCode.do?cidTexte=LEGITEXT000006069577&idSectionTA=LEGISCTA000025049019",
    ))
#    build_simple_formula('cesthra', FloatCol(function = ir._cesthra,
#        entity = 'foy',
#        start = date(2013, 1, 1),
#        )) # PLF 2013, amendement rejeté
build_dated_formula('imp_lib',# TODO: Check - de 2000euros
    [
        dict(start = date(2002, 1, 1),
          end = date(2007, 12, 31),
          function = ir._imp_lib__2007,
         ),
        dict(start = date(2008, 1, 1),
          end = date(2012, 12, 31),
          function = ir._imp_lib_2008_,
         ),
    ],
    FloatCol(entity='foy',
    url = u"http://www.impots.gouv.fr/portal/dgi/public/particuliers.impot?pageId=part_ctrb_soc&paf_dm=popup&paf_gm=content&typePage=cpr02&sfid=501&espId=1&impot=CS"))
build_simple_formula('assiette_vente', FloatCol(function = ir._micro_social_vente,
    entity = 'foy',
    start = date(2009, 1, 1)))
build_simple_formula('assiette_service', FloatCol(function = ir._micro_social_service,
    entity = 'foy',
    start = date(2009, 1, 1)))
build_simple_formula('assiette_proflib', FloatCol(function = ir._micro_social_proflib,
    entity = 'foy',
    start = date(2009, 1, 1)))
build_simple_formula('microsocial', FloatCol(function = ir._micro_social_2009_,
    entity = 'foy',
    start = date(2009, 1, 1),
    url = u"http://fr.wikipedia.org/wiki/R%C3%A9gime_micro-social",
    ))
build_simple_formula('taux_effectif', FloatCol(function = ir._taux_effectif,
    entity = 'foy',
    start = date(2009, 1, 1)))
build_simple_formula('microentreprise', FloatCol(function = ir._micro_entreprise,
    entity = 'foy',
    start = date(2009, 1, 1)))

# Prime pour l'emploi
build_simple_formula('rev_act_nonsal', FloatCol(function = ir._rev_act_nonsal,
    entity = 'ind'))
build_simple_formula('rev_act_sal', FloatCol(function = ir._rev_act_sal,
    entity = 'ind'))
build_simple_formula('rev_act', FloatCol(function = ir._rev_act,
    entity = 'ind'))
build_simple_formula('ppe_coef', FloatCol(function = ir._ppe_coef,
    entity = 'foy'))
build_simple_formula('ppe_base', FloatCol(function = ir._ppe_base))
build_simple_formula('ppe_coef_tp', FloatCol(function = ir._ppe_coef_tp))
build_simple_formula('ppe_elig', BoolCol(function = ir._ppe_elig,
    entity = 'foy'))
build_simple_formula('ppe_elig_i', BoolCol(function = ir._ppe_elig_i))
build_simple_formula('ppe_rev', FloatCol(function = ir._ppe_rev))
build_simple_formula('ppe_brute', FloatCol(function = ir._ppe_brute,
    entity = 'foy',
    label = u"Prime pour l'emploi brute",
    ))
build_simple_formula('ppe', FloatCol(function = ir._ppe,
    entity = 'foy',
    label = u"Prime pour l'emploi",
    url = u"http://vosdroits.service-public.fr/particuliers/F2882.xhtml",
    ))

# Autres crédits d'impôts
#    build_simple_formula('creimp', FloatCol(function = ci._creimp,
#        entity = 'foy')) #TODO : adrien transform as credit_impot

build_dated_formula('creimp',  #TODO: Change name to credits_impot (before, take care of imputations)
    [
        dict(  #right way to ident dictionary
            start = date(2002, 1, 1),
            end = date(2002, 12, 31),
            function = ci._creimp_2002,
            ),
        dict(start = date(2003, 1, 1),
                 end = date(2003, 12, 31),
                 function = ci._creimp_2003,
                 ),
        dict(start = date(2004, 1, 1),
                 end = date(2004, 12, 31),
                 function = ci._creimp_2004,
                 ),
        dict(start = date(2005, 1, 1),
                 end = date(2005, 12, 31),
                 function = ci._creimp_2005,
                 ),

        dict(start = date(2006, 1, 1),
                 end = date(2006, 12, 31),
                 function = ci._creimp_2006,
                 ),
        dict(start = date(2007, 1, 1),
                 end = date(2007, 12, 31),
                 function = ci._creimp_2007,
                 ),
        dict(start = date(2008, 1, 1),
                 end = date(2008, 12, 31),
                 function = ci._creimp_2008,
                 ),
        dict(start = date(2009, 1, 1),
                 end = date(2009, 12, 31),
                 function = ci._creimp_2009,
                 ),
        dict(start = date(2010, 1, 1),
                 end = date(2011, 12, 31),
                 function = ci._creimp_2010_2011,
                 ),

        dict(start = date(2012, 1, 1),
                 end = date(2012, 12, 31),
                 function = ci._creimp_2012,
                 ),
        dict(start = date(2013, 1, 1),
                 end = date(2013, 12, 31),
                 function = ci._creimp_2013,
                 ),
        ],
    FloatCol(entity = 'foy'))
build_dated_formula('accult',
 [
  dict(start = date(2002, 1, 1),
       end = date(2012, 12, 31),
       function = ci._accult,
      ),
  dict(start = date(2012, 1, 1),
       end = date(2013, 12, 31),
       function = ri._accult,
      )
 ],
 FloatCol(entity = 'foy'))
build_simple_formula('percvm', FloatCol(function = ci._percvm,
    end = date(2010, 12, 31),
    entity = 'foy',
    start = date(2010, 1, 1),
    ))
build_simple_formula('direpa', FloatCol(function = ci._direpa,
    entity = 'foy'))
build_dated_formula('mecena',
 [
  dict(start = date(2003, 1, 1),
       end = date(2012, 12, 31),
       function = ci._mecena,
      ),
  dict(start = date(2012, 1, 1),
       end = date(2013, 12, 31),
       function = ri._mecena,
      )
 ],
 FloatCol(entity = 'foy'))
build_simple_formula('prlire', FloatCol(function = ci._prlire,
    entity = 'foy',
    label = u"Prélèvement libératoire à restituer (case 2DH)",
    end = date(2013, 12, 31)))
build_dated_formula('aidper',
[
     dict(start = date(2002, 1, 1),
      end = date(2003, 12, 31),
      function = ci._aidper_2002_2003,
     ),
     dict(start = date(2004, 1, 1),
      end = date(2005, 12, 31),
      function = ci._aidper_2004_2005,
     ),
     dict(start = date(2006, 1, 1),
      end = date(2009, 12, 31),
      function = ci._aidper_2006_2009,
     ),
     dict(start = date(2010, 1, 1),
      end = date(2011, 12, 31),
      function = ci._aidper_2010_2011,
     ),
     dict(start = date(2012, 1, 1),
      end = date(2012, 12, 31),
      function = ci._aidper_2012,
     ),
     dict(start = date(2013, 1, 1),
      end = date(2013, 12, 31),
      function = ci._aidper_2013,
     ),
],
FloatCol(entity='foy'))
build_dated_formula('quaenv',
[
     dict(start = date(2005, 1, 1),
      end = date(2005, 12, 31),
      function = ci._quaenv_2005,
     ),
     dict(start = date(2006, 1, 1),
      end = date(2008, 12, 31),
      function = ci._quaenv_2006_2008,
     ),
     dict(start = date(2009, 1, 1),
      end = date(2009, 12, 31),
      function = ci._quaenv_2009,
     ),
     dict(start = date(2010, 1, 1),
      end = date(2011, 12, 31),
      function = ci._quaenv_2010_2011,
     ),
     dict(start = date(2012, 1, 1),
      end = date(2012, 12, 31),
      function = ci._quaenv_2012,
     ),
  dict(start = date(2013, 1, 1),
      end = date(2013, 12, 31),
      function = ci._quaenv_2013,
     ),
],
FloatCol(entity='foy'))
build_simple_formula('quaenv_bouquet', FloatCol(function = ci._quaenv_bouquet,
    entity = 'foy',
    start = date(2013, 1, 1)))
build_simple_formula('drbail', FloatCol(function = ci._drbail,
    entity = 'foy'))
build_simple_formula('ci_garext', FloatCol(function = ci._ci_garext,
    entity = 'foy',
    start = date(2005, 1, 1)))
build_dated_formula('preetu',
    [
        dict(start = date(2005, 1, 1),
          end = date(2005, 12, 31),
          function = ci._preetu_2005,
         ),
        dict(start = date(2006, 1, 1),
          end = date(2007, 12, 31),
          function = ci._preetu_2006_2007,
         ),
        dict(start = date(2008, 1, 1),
          end = date(2015, 12, 31),
          function = ci._preetu_2008_,
         ),
    ],
    FloatCol(entity='foy'))
build_dated_formula('saldom2',
    [
        dict(start = date(2007, 1, 1),
          end = date(2008, 12, 31),
          function = ci._saldom2_2007_2008,
         ),
        dict(start = date(2009, 1, 1),
          end = date(2013, 12, 31),
          function = ci._saldom2_2009_,
         ),
    ],
    FloatCol(entity='foy'))
build_dated_formula('inthab',
[
     dict(start = date(2007, 1, 1),
      end = date(2007, 12, 31),
      function = ci._inthab_2007,
     ),
     dict(start = date(2008, 1, 1),
      end = date(2008, 12, 31),
      function = ci._inthab_2008,
     ),
     dict(start = date(2009, 1, 1),
      end = date(2009, 12, 31),
      function = ci._inthab_2009,
     ),
     dict(start = date(2010, 1, 1),
      end = date(2010, 12, 31),
      function = ci._inthab_2010,
     ),
     dict(start = date(2011, 1, 1),
      end = date(2011, 12, 31),
      function = ci._inthab_2011,
     ),
     dict(start = date(2012, 1, 1),
      end = date(2013, 12, 31),
      function = ci._inthab_2012_2013,
     ),
],
FloatCol(entity='foy'))
build_simple_formula('assloy', FloatCol(function = ci._assloy,
    entity = 'foy',
    start = date(2005, 1, 1)))
build_simple_formula('autent', FloatCol(function = ci._autent,
    entity = 'foy',
    start = date(2009, 1, 1)))
build_simple_formula('acqgpl', FloatCol(function = ci._acqgpl,
    entity = 'foy',
    start = date(2002, 1, 1),
    end = date(2007, 12, 31)))
build_simple_formula('divide', FloatCol(function = ci._divide,
    entity = 'foy',
    start = date(2005, 1, 1),
    end = date(2009, 12, 31)))
build_simple_formula('aidmob', FloatCol(function = ci._aidmob,
    entity = 'foy',
    start = date(2005, 1, 1),
    end = date(2008, 12, 31)))

build_simple_formula('jeunes', FloatCol(function = ci._jeunes_2005_2008,
    entity = 'foy',
    start = date(2005, 1, 1),
    end = date(2008, 12, 31)))
build_simple_formula('jeunes_ind', FloatCol(function = ci._jeunes_ind,
    entity = 'ind',
    start = date(2005, 1, 1),
    end = date(2008, 12, 31)))
build_dated_formula(
    'credits_impot',  # TODO: Change name to imputations
    [
        dict(start = date(2002, 1, 1),
             end = date(2002, 12, 31),
             function = ci._credits_impot_2002,
             ),
        dict(start = date(2003, 1, 1),
             end = date(2004, 12, 31),
             function = ci._credits_impot_2003_2004,
             ),
        dict(start = date(2005, 1, 1),
             end = date(2006, 12, 31),
             function = ci._credits_impot_2005_2006,
             ),
        dict(start = date(2007, 1, 1),
             end = date(2007, 12, 31),
             function = ci._credits_impot_2007,
             ),
        dict(start = date(2008, 1, 1),
             end = date(2008, 12, 31),
             function = ci._credits_impot_2008,
             ),
        dict(start = date(2009, 1, 1),
             end = date(2009, 12, 31),
             function = ci._credits_impot_2009,
             ),
        dict(start = date(2010, 1, 1),
             end = date(2010, 12, 31),
             function = ci._credits_impot_2010,
             ),
        dict(start = date(2011, 1, 1),
             end = date(2011, 12, 31),
             function = ci._credits_impot_2011,
             ),
        dict(start = date(2012, 1, 1),
             end = date(2012, 12, 31),
             function = ci._credits_impot_2012,
             ),
        dict(start = date(2013, 1, 1),
             end = date(2013, 12, 31),
             function = ci._credits_impot_2013,
             ),
        ],
    FloatCol(entity = 'foy'),
    )

build_simple_formula('irpp', FloatCol(function = ir._irpp,
    entity = 'foy',
    label = u"Impôt sur le revenu des personnes physiques",
    url = u"http://www.impots.gouv.fr/portal/dgi/public/particuliers.impot?pageId=part_impot_revenu&espId=1&impot=IR&sfid=50",
    ))

build_simple_formula('rfr', FloatCol(function = ir._rfr,
    entity = 'foy',
    label = u"Revenu fiscal de référence",
    ))
build_simple_formula('rfr_rvcm', FloatCol(function = ir._rfr_rvcm,
    entity = 'foy'))

build_simple_formula('glo', FloatCol(function = ir._glo,
    label = u"Gain de levée d'options",
    url = u"http://www.officeo.fr/imposition-au-bareme-progressif-de-l-impot-sur-le-revenu-des-gains-de-levee-d-options-sur-actions-et-attributions-d-actions-gratuites",
    ))
build_simple_formula('rag', FloatCol(function = ir._rag,
    url = u"http://www.impots.gouv.fr/portal/dgi/public/professionnels.impot?espId=2&impot=BA&pageId=prof_ba&sfid=50",
    ))
build_simple_formula('ric', FloatCol(function = ir._ric,
    url = u"http://www.impots.gouv.fr/portal/dgi/public/professionnels.impot?pageId=prof_bic&espId=2&impot=BIC&sfid=50",
    ))
build_simple_formula('rac', FloatCol(function = ir._rac,
    url = u"http://vosdroits.service-public.fr/particuliers/F1225.xhtml",
    ))
build_simple_formula('rnc', FloatCol(function = ir._rnc,
    url = u"http://www.impots.gouv.fr/portal/dgi/public/professionnels.impot?espId=2&pageId=prof_bnc&impot=BNC&sfid=50",
    ))
build_simple_formula('rpns', FloatCol(function = ir._rpns))
build_simple_formula('fon', FloatCol(function = ir._fon,
    entity = 'foy',
    url = u"http://impotsurlerevenu.org/definitions/220-revenu-foncier.php",
    ))

build_simple_formula('rpns_mvct', FloatCol(function = ir._rpns_mvct))
build_simple_formula('rpns_pvct', FloatCol(function = ir._rpns_pvct))
build_simple_formula('rpns_mvlt', FloatCol(function = ir._rpns_mvlt))
build_simple_formula('rpns_pvce', FloatCol(function = ir._rpns_pvce))
build_simple_formula('rpns_exon', FloatCol(function = ir._rpns_exon))
build_simple_formula('rpns_i', FloatCol(function = ir._rpns_i))

build_simple_formula('rev_cap_bar', FloatCol(function = ir._rev_cap_bar,
    entity = 'foy',
    url = u"http://fr.wikipedia.org/wiki/Revenu#Revenu_du_Capital",
    ))
build_dated_formula('rev_cap_lib',
    [
        dict(start = date(2002, 1, 1),
          end = date(2007, 12, 31),
          function = ir._rev_cap_lib__2007,
         ),
        dict(start = date(2008, 1, 1),
          end = date(2015, 12, 31),
          function = ir._rev_cap_lib_2008_,
         ),
    ],
    FloatCol(entity='foy',
    url = u"http://fr.wikipedia.org/wiki/Revenu#Revenu_du_Capital"))
build_simple_formula('avf', FloatCol(function = ir._avf,
    entity = 'foy'))

###########################################################
# Impôt sur le revenu afférent à la plus-value immobilière
###########################################################

build_simple_formula('ir_pv_immo', FloatCol(function = immo._ir_pv_immo,
                          entity = 'foy',
                          label = u"Impôt sur le revenu afférent à la plus-value immobilière",
    url = u"http://www.impots.gouv.fr/portal/dgi/public/popup?espId=1&typePage=cpr02&docOid=documentstandard_2157",
    ))

############################################################
# Impôt de solidarité sur la fortune
############################################################
build_simple_formula('isf_imm_bati', FloatCol(function = isf._isf_imm_bati,
    entity = 'foy'))
build_simple_formula('isf_imm_non_bati', FloatCol(function = isf._isf_imm_non_bati,
    entity = 'foy'))
build_simple_formula('isf_actions_sal', FloatCol(function = isf._isf_actions_sal,
    entity = 'foy',
    start = date(2006, 1, 1)))
build_simple_formula('isf_droits_sociaux', FloatCol(function = isf._isf_droits_sociaux,
    entity = 'foy'))
build_simple_formula('ass_isf', FloatCol(function = isf._ass_isf,
    entity = 'foy'))
build_dated_formula('isf_iai',
    [
        dict(start = date(2011, 1, 1),
          end = date(2015, 12, 31),
          function = isf._isf_iai_2011_,
         ),
        dict(start = date(2002, 1, 1),
          end = date(2010, 12, 31),
          function = isf._isf_iai__2010,
         ),
    ],
    FloatCol(entity='foy'))
build_simple_formula('tot_impot', FloatCol(function = isf._tot_impot,
    entity = 'foy'))
build_simple_formula('isf_avant_plaf', FloatCol(function = isf._isf_avant_plaf,
    entity = 'foy'))
build_simple_formula('isf_avant_reduction', FloatCol(function = isf._isf_avant_reduction,
    entity = 'foy'))
build_simple_formula('isf_reduc_pac', FloatCol(function = isf._isf_reduc_pac,
    entity = 'foy'))
build_simple_formula('isf_inv_pme', FloatCol(function = isf._isf_inv_pme,
    entity = 'foy',
    start = date(2008, 1, 1)))
build_simple_formula('isf_org_int_gen', FloatCol(function = isf._isf_org_int_gen,
    entity = 'foy'))
build_simple_formula('revetproduits', FloatCol(function = isf._revetproduits,
    entity = 'foy'))
build_dated_formula('isf_apres_plaf',
    [
        dict(start = date(2002, 1, 1),
          end = date(2011, 12, 31),
          function = isf._isf_apres_plaf__2011,
         ),
        dict(start = date(2012, 1, 1),
          end = date(2012, 12, 31),
          function = isf._isf_apres_plaf_2012,
         ),
        dict(start = date(2013, 1, 1),
          end = date(2015, 12, 31),
          function = isf._isf_apres_plaf_2013_,
         ),
    ],
    FloatCol(entity='foy'))
build_simple_formula('decote_isf', FloatCol(function = isf._decote_isf_2013_,
    entity = 'foy',
    start = date(2013, 1, 1)))
build_simple_formula('isf_tot', FloatCol(function = isf._isf_tot,
    entity = 'foy',
    url = u"http://www.impots.gouv.fr/portal/dgi/public/particuliers.impot?pageId=part_isf&espId=1&impot=ISF&sfid=50",
    ))

############################################################
#                            Bouclier Fiscal
############################################################

build_simple_formula('rvcm_plus_abat', FloatCol(function = isf._rvcm_plus_abat,
    entity = 'foy'))

# build_simple_formula('maj_cga_i', FloatCol(function = isf._maj_cga_i))
# build_simple_formula('maj_cga', FloatCol(function = isf._maj_cga, entity = 'foy'))

build_simple_formula('bouclier_rev', FloatCol(function = isf._bouclier_rev,
                            entity = 'foy',
                            start = date(2006, 1, 1),
                            end = date(2010, 12, 31)))
build_simple_formula('bouclier_imp_gen', FloatCol(function = isf._bouclier_imp_gen,
                                entity = 'foy',
                                start = date(2006, 1, 1),
                                end = date(2010, 12, 31)))
build_simple_formula('restitutions', FloatCol(function = isf._restitutions,
                            entity = 'foy',
                            start = date(2006, 1, 1),
                            end = date(2010, 12, 31)))
build_simple_formula('bouclier_sumimp', FloatCol(function = isf._bouclier_sumimp,
                               entity = 'foy',
                               start = date(2006, 1, 1),
                               end = date(2010, 12, 31)))
build_simple_formula('bouclier_fiscal', FloatCol(function = isf._bouclier_fiscal,
                               entity = 'foy',
                               start = date(2006, 1, 1),
                               end = date(2010, 12, 31),
                               url = u"http://fr.wikipedia.org/wiki/Bouclier_fiscal",
    ))

# TODO: inclure aussi les dates si nécessaire start = date(2007,1,1)

############################################################
# Prestations familiales
############################################################

build_simple_formula('etu', BoolCol(function = pf._etu,
    label = u"Indicatrice individuelle étudiant",
    ))
build_simple_formula('biact', BoolCol(function = pf._biact,
    entity = 'fam',
    label = u"Indicatrice de biactivité",
    ))
build_simple_formula('concub', BoolCol(function = pf._concub,
    entity = 'fam',
    label = u"Indicatrice de vie en couple",
    ))
build_simple_formula('maries', BoolCol(function = pf._maries,
    entity = 'fam'))
build_simple_formula('nb_par', FloatCol(function = pf._nb_par,
    entity = 'fam',
    label = u"Nombre de parents",
    ))
build_simple_formula('smic55', BoolCol(function = pf._smic55,
    label = u"Indicatrice individuelle d'un salaire supérieur à 55% du smic",
    ))
build_simple_formula('isol', BoolCol(function = pf._isol,
    entity = 'fam'))

build_simple_formula('div', FloatCol(function = pf._div))
build_simple_formula('rev_coll', FloatCol(function = pf._rev_coll))
build_simple_formula('br_pf_i', FloatCol(function = pf._br_pf_i,
    label = 'Base ressource individuele des prestations familiales'))
build_simple_formula('br_pf', FloatCol(function = pf._br_pf,
    entity = 'fam',
    label = 'Base ressource des prestations familiales'))

build_simple_formula('af_nbenf', FloatCol(function = af._af_nbenf,
    entity = 'fam',
    label = u"Nombre d'enfant au sens des AF",
    ))
build_simple_formula('af_base', FloatCol(function = af._af_base,
    entity = 'fam',
    label = 'Allocations familiales - Base'))
build_simple_formula('af_majo', FloatCol(function = af._af_majo,
    entity = 'fam',
    label = 'Allocations familiales - Majoration pour age',
    url = u"https://www.caf.fr/aides-et-services/s-informer-sur-les-aides/petite-enfance/les-allocations-familiales-af-0",
    ))
build_simple_formula('af_forf', FloatCol(function = af._af_forf,
    entity = 'fam',
    label = 'Allocations familiales - Forfait 20 ans',
    url = u"http://www.cleiss.fr/docs/regimes/regime_france4.html",
    start = date(2003, 7, 1)))
build_simple_formula('af', FloatCol(function = af._af,
    entity = 'fam',
    label = u"Allocations familiales",
    url = u"https://www.caf.fr/aides-et-services/s-informer-sur-les-aides/petite-enfance/les-allocations-familiales-af-0",
    ))

build_simple_formula('cf_temp', FloatCol(function = cf._cf,
    entity = 'fam',
    label = u"Complément familial avant d'éventuels cumuls",
    url = u"http://vosdroits.service-public.fr/particuliers/F13214.xhtml",
    ))
build_simple_formula('asf_elig', BoolCol(function = asf._asf_elig,
    entity = 'fam'))
build_simple_formula('asf_nbenf', PeriodSizeIndependentIntCol(function = asf._asf_nbenf,
    entity = 'fam'))
build_simple_formula('asf', FloatCol(function = asf._asf,
    entity = 'fam',
    label = u"Allocation de soutien familial",
    url = u"http://vosdroits.service-public.fr/particuliers/F815.xhtml",
    ))

build_simple_formula('ars', FloatCol(function = ars._ars,
    entity = 'fam',
    label = u"Allocation de rentrée scolaire",
    url = u"http://vosdroits.service-public.fr/particuliers/F1878.xhtml",
    ))


build_simple_formula('paje_base_temp', FloatCol(function = paje._paje_base,
    entity = 'fam',
    label = u"Allocation de base de la PAJE sans tenir compte d'éventuels cumuls",
    start = date(2004, 1, 1)))
build_simple_formula('paje_base', FloatCol(function = paje._paje_cumul,
    entity = 'fam',
    label = u"Allocation de base de la PAJE",
    start = date(2004, 1, 1),
    url = u"http://vosdroits.service-public.fr/particuliers/F2552.xhtml",
    ))

build_simple_formula('paje_nais', FloatCol(function = paje._paje_nais,
    entity = 'fam',
    label = u"Allocation de naissance de la PAJE",
    start = date(2004, 1, 1),
    url = u"http://vosdroits.service-public.fr/particuliers/F2550.xhtml",
    ))
build_simple_formula('paje_clca', FloatCol(function = paje._paje_clca,
    entity = 'fam',
    label = u"PAJE - Complément de libre choix d'activité",
    start = date(2004, 1, 1),
    url = u"http://vosdroits.service-public.fr/particuliers/F313.xhtml",
    ))
build_simple_formula('paje_clca_taux_plein', BoolCol(function = paje._paje_clca_taux_plein,
    entity = 'fam',
    label = u"Indicatrice Clca taux plein",
    start = date(2004, 1, 1),
    url = u"http://vosdroits.service-public.fr/particuliers/F313.xhtml",
    ))
build_simple_formula('paje_clca_taux_partiel', BoolCol(function = paje._paje_clca_taux_partiel,
    entity = 'fam',
    label = u"Indicatrice Clca taux partiel",
    start = date(2004, 1, 1),
    url = u"http://vosdroits.service-public.fr/particuliers/F313.xhtml",
    ))
build_simple_formula('paje_colca', FloatCol(function = paje._paje_colca,
    entity = 'fam',
    label = u"PAJE - Complément optionnel de libre choix d'activité",
    start = date(2004, 1, 1),
    url = u"http://vosdroits.service-public.fr/particuliers/F15110.xhtml",
    ))
build_simple_formula('paje_clmg', FloatCol(function = paje._paje_clmg,
    entity = 'fam',
    label = u"PAJE - Complément de libre choix du mode de garde",
    start = date(2004, 1, 1),
    url = u"http://www.caf.fr/aides-et-services/s-informer-sur-les-aides/petite-enfance/le-complement-de-libre-choix-du-mode-de-garde",
    ))
build_simple_formula('paje', FloatCol(function = paje._paje,
    entity = 'fam',
    label = u"PAJE - Ensemble des prestations",
    start = date(2004, 1, 1),
    url = u"http://www.caf.fr/aides-et-services/s-informer-sur-les-aides/petite-enfance/la-prestation-d-accueil-du-jeune-enfant-paje-0",
    ))


build_simple_formula('cf', FloatCol(function = cf._cf_cumul,
    entity = 'fam',
    label = u"Complément familial",
    url = u"http://vosdroits.service-public.fr/particuliers/F13214.xhtml",
    ))
build_dated_formula('aeeh',
    [
        dict(start = date(2002, 1, 1),
          end = date(2002, 12, 31),
          function = aeeh._aeeh__2002,
         ),
        dict(start = date(2003, 1, 1),
          end = date(2015, 12, 31),
          function = aeeh._aeeh_2003_,
         ),
    ],
    FloatCol(entity='fam',
    label = u"Allocation d'éducation de l'enfant handicapé",
    url = u"http://vosdroits.service-public.fr/particuliers/N14808.xhtml"))
build_simple_formula('ape_temp', FloatCol(function = paje._ape,
    entity = 'fam',
    label = u"Allocation parentale d'éducation",
    end = date(2004, 1, 1),
    url = u"http://fr.wikipedia.org/wiki/Allocation_parentale_d'%C3%A9ducation_en_France",
    ))
build_simple_formula('apje_temp', FloatCol(function = paje._apje,
    entity = 'fam',
    label = u"Allocation pour le jeune enfant",
    end = date(2004, 1, 1),
    url = u"http://vosdroits.service-public.fr/particuliers/F2552.xhtml",
    ))
build_simple_formula('ape', FloatCol(function = paje._ape_cumul,
    entity = 'fam',
    label = u"Allocation parentale d'éducation",
    end = date(2004, 1, 1),
    url = u"http://fr.wikipedia.org/wiki/Allocation_parentale_d'%C3%A9ducation_en_France",
    ))
build_simple_formula('apje', FloatCol(function = paje._apje_cumul,
    entity = 'fam',
    label = u"Allocation pour le jeune enfant",
    end = date(2004, 1, 1),
    url = u"http://vosdroits.service-public.fr/particuliers/F2552.xhtml",
    ))

build_simple_formula('crds_pfam', FloatCol(function = pf._crds_pfam,
    entity = 'fam',
    label = u"CRDS (prestations familiales)",
    url = u"http://www.cleiss.fr/docs/regimes/regime_francea1.html",
    ))

# En fait en vigueur pour les enfants nés avant 2004 ...
# TODO Gestion du cumul apje ape
############################################################
# Allocations logement
############################################################

build_simple_formula('al_pac', FloatCol(function = lg._al_pac,
    entity = 'fam',
    label = u"Nombre de personnes à charge au sens des allocations logement",
    ))
build_simple_formula('al', FloatCol(function = lg._al,
    entity = 'fam',
    label = u"Allocation logement (indifferrenciée)",
    ))
build_simple_formula('alf', FloatCol(function = lg._alf,
    entity = 'fam',
    label = u"Allocation logement familiale",
    url = u"http://vosdroits.service-public.fr/particuliers/F13132.xhtml",
    ))
build_simple_formula('als', FloatCol(function = lg._als,
    entity = 'fam',
    label = u"Allocation logement sociale",
    url = u"http://vosdroits.service-public.fr/particuliers/F1280.xhtml",
    ))
build_simple_formula('als_nonet', FloatCol(function = lg._als_nonet,
    entity = 'fam',
    label = u"Allocation logement sociale (non étudiant)",
    ))
build_simple_formula('alset', FloatCol(function = lg._alset,
    entity = 'fam',
    label = u"Allocation logement sociale étudiante",
    url = u"https://www.caf.fr/actualites/2012/etudiants-tout-savoir-sur-les-aides-au-logement",
    ))
build_simple_formula('apl', FloatCol(function = lg._apl,
    entity = 'fam',
    label = u"Aide personalisée au logement",
    url = u"http://vosdroits.service-public.fr/particuliers/F12006.xhtml",
    ))
build_simple_formula('crds_lgtm', FloatCol(function = lg._crds_lgtm,
    entity = 'fam',
    label = u"CRDS (allocation logement)",
    url = u"http://vosdroits.service-public.fr/particuliers/F17585.xhtml",
    ))
build_simple_formula('zone_apl', EnumCol(function = lg._zone_apl, default = 2,
    entity = 'men',
    enum = Enum([
        u"Non renseigné",
        u"Zone 1",
        u"Zone 2",
        u"Zone 3",
        ]),
    label = u"Zone APL",
    ))

############################################################
# RSA/RMI
############################################################

build_simple_formula('div_ms', FloatCol(function = rsa._div_ms))
build_simple_formula('rfon_ms', FloatCol(function = rsa._rfon_ms))
build_simple_formula('enceinte_fam', BoolCol(function = rsa._enceinte_fam, entity = 'fam'))
build_simple_formula('rsa_forfait_asf', FloatCol(function = rsa._rsa_forfait_asf,
    entity = 'fam',
    label = u"Allocation de soutien familial forfaitisée pour le RSA",
    start = date(2014, 4, 1)))
<<<<<<< HEAD
=======
build_simple_formula('ra_rsa', FloatCol(function = rsa._ra_rsa,
    label = u"Revenus d'activité du Rsa",
    ))
build_simple_formula('br_rmi_i', FloatCol(function = rsa._br_rmi_i))
build_simple_formula('br_rmi_ms', FloatCol(function = rsa._br_rmi_ms, entity = 'fam'))
>>>>>>> 8e0b0d39
build_dated_formula('br_rmi_pf',
    [
        dict(start = date(2002, 1, 1),
            end = date(2003, 12, 31),
            function = rsa._br_rmi_pf__2003,
         ),
        dict(start = date(2004, 1, 1),
            end = date(2014, 3, 31),
            function = rsa._br_rmi_pf_2004_2014,
         ),
        dict(start = date(2014, 4, 1),
            end = date(2015, 12, 31),
            function = rsa._br_rmi_pf_2014_,
         ),
    ],
<<<<<<< HEAD
    FloatCol(entity='ind'))
=======
    FloatCol(entity = 'fam'))
build_simple_formula('rsa_base_ressources_patrimoine_i', FloatCol(function = rsa._rsa_base_ressources_patrimoine_i,
    label = u"Base de ressources des revenus du patrimoine",
    start = date(2014, 1, 1),
    ))
build_simple_formula('br_rmi', FloatCol(function = rsa._br_rmi,
    entity = 'fam',
    label = u"Base ressources du Rmi/Rsa",
    ))

>>>>>>> 8e0b0d39
build_simple_formula('rmi_nbp', FloatCol(function = rsa._rmi_nbp,
    entity = 'fam',
    label = u"Nombre de personne à charge au sens du Rmi/Rsa",
    ))
build_simple_formula('rsa_forfait_logement', FloatCol(function = rsa._rsa_forfait_logement,
    entity = 'fam'))
build_simple_formula('rsa_socle', FloatCol(function = rsa._rsa_socle,
    entity = 'fam',
    label = u"RSA socle",
    ))
build_simple_formula('rmi', FloatCol(function = rsa._rmi,
    entity = 'fam',
    label = u"Revenu de solidarité active - socle",
    ))
build_simple_formula('rsa_socle_majore', FloatCol(function = rsa._rsa_socle_majore,
    entity = 'fam',
    label = u"Majoration pour parent isolé du Revenu de solidarité active socle",
    start = date(2009, 6, 1)))
build_simple_formula('rsa_act', FloatCol(function = rsa._rsa_act,
    entity = 'fam',
    label = u"Revenu de solidarité active - activité",
    start = date(2009, 6, 1)))
build_simple_formula('rsa_act_i', FloatCol(function = rsa._rsa_act_i))
build_simple_formula('psa', FloatCol(function = rsa._psa,
    entity = 'fam',
    label = u"Prime de solidarité active",
    start = date(2009, 1, 1),
    end = date(2009, 12, 31),
    url = u"http://www.service-public.fr/actualites/001077.html",
    ))
build_simple_formula('api', FloatCol(function = rsa._api,
    entity = 'fam',
    end = date(2009, 5, 31),
    label = u"Allocation de parent isolé",
    url = u"http://fr.wikipedia.org/wiki/Allocation_de_parent_isol%C3%A9",
    ))
build_simple_formula('crds_mini', FloatCol(function = rsa._crds_mini,
    entity = 'fam',
    start = date(2009, 6, 1)))
build_dated_formula('aefa',
    [
        dict(start = date(2002, 1, 1),
          end = date(2007, 12, 31),
          function = rsa._aefa__2008_,
         ),
        dict(start = date(2009, 1, 1),
          end = date(2015, 12, 31),#TODO: actualiser la date (si la loi n'a pas changé)
          function = rsa._aefa__2008_,
         ),
        dict(start = date(2008, 1, 1),
          end = date(2008, 12, 31),
          function = rsa._aefa_2008,
         ),
    ],
    FloatCol(entity='fam',
    label = u"Allocation exceptionnelle de fin d'année",
    url = u"http://www.pole-emploi.fr/candidat/aide-exceptionnelle-de-fin-d-annee-dite-prime-de-noel--@/suarticle.jspz?id=70996"))
############################################################
# ASPA/ASI, Minimum vieillesse
############################################################

build_simple_formula('asi_aspa_nb_alloc', FloatCol(function = asi_aspa._asi_aspa_nb_alloc,
    entity = 'fam'))
build_simple_formula('asi_elig', BoolCol(function = asi_aspa._asi_elig,
    label = u"Indicatrice individuelle d'éligibilité à l'allocation supplémentaire d'invalidité",
    ))
build_simple_formula('asi', FloatCol(function = asi_aspa._asi,
    entity = 'fam',
    label = u"Allocation supplémentaire d'invalidité",
    start = date(2007, 1, 1),
    url = u"http://vosdroits.service-public.fr/particuliers/F16940.xhtml",
    ))
    # En 2007, Transformation du MV et de L'ASI en ASPA et ASI. La prestation ASPA calcule bien l'ancien MV
    # mais TODO manque l'ancienne ASI

build_simple_formula('aspa_elig', BoolCol(function = asi_aspa._aspa_elig,
    label = u"Indicatrice individuelle d'éligibilité à l'allocation de solidarité aux personnes agées",
    ))
build_dated_formula('aspa_couple',
    [
        dict(start = date(2002, 1, 1),
          end = date(2006, 12, 31),
          function = asi_aspa._aspa_couple__2006,
         ),
        dict(start = date(2007, 1, 1),
          end = date(2015, 12, 31),
          function = asi_aspa._aspa_couple_2007_,
         ),
    ],
    BoolCol(entity='fam',
    label = u"Couple au sens de l'ASPA"))
build_simple_formula('aspa', FloatCol(function = asi_aspa._aspa,
    entity = 'fam',
    label = u"Allocation de solidarité aux personnes agées",
    url = u"http://vosdroits.service-public.fr/particuliers/F16871.xhtml",
    ))

############################################################
# Allocation adulte handicapé
############################################################

# build_simple_formula('br_aah', FloatCol(function = aah._br_aah,
#     entity = 'fam',
#     label = u"Base ressources de l'allocation adulte handicapé",
#     ))
# build_simple_formula('aah', FloatCol(function = aah._aah,
#     entity = 'fam',
#     label = u"Allocation adulte handicapé",
#     url = u"http://vosdroits.service-public.fr/particuliers/N12230.xhtml",
#     ))
# build_dated_formula('caah',
#     [
#         dict(start = date(2002, 1, 1),
#           end = date(2005, 12, 31),
#           function = aah._caah__2005,
#          ),
#         dict(start = date(2006, 1, 1),
#           end = date(2015, 12, 31), #TODO:actualiser la date (si la loi n'a pas changé)
#           function = aah._caah_2006_,
#          ),
#     ],
#     FloatCol(entity='fam',
#     label = u"Complément de l'allocation adulte handicapé",
#     url = u"http://vosdroits.service-public.fr/particuliers/N12230.xhtml"))
############################################################
# Taxe d'habitation
############################################################

build_simple_formula('exonere_taxe_habitation', BoolCol(function = th._exonere_taxe_habitation,
    default = True,
    entity = 'men',
    label = u"Exonération de la taxe d'habitation",
    url = u"http://vosdroits.service-public.fr/particuliers/F42.xhtml",
    ))
build_simple_formula('tax_hab', FloatCol(function = th._tax_hab,
    entity = 'men',
    label = u"Taxe d'habitation",
    url = u"http://www.impots.gouv.fr/portal/dgi/public/particuliers.impot?espId=1&pageId=part_taxe_habitation&impot=TH&sfid=50",
    ))

############################################################
# Unité de consommation du ménage
############################################################
build_simple_formula('uc', FloatCol(function = cm._uc,
    entity = 'men',
    label = u"Unités de consommation",
    ))

############################################################
# Catégories
############################################################

build_simple_formula('typ_men', PeriodSizeIndependentIntCol(function = cm._typ_men,
    entity = 'men',
    label = u"Type de ménage",
    ))
build_simple_formula('nbinde', EnumCol(function = cl._nbinde,
                      label = u"Nombre d'individus dans le ménage",
    entity = 'men',
                      enum = Enum([u"Une personne",
                                   u"Deux personnes",
                                   u"Trois personnes",
                                   u"Quatre personnes",
                                   u"Cinq personnes",
                                   u"Six personnes et plus"],
    start = 1)))

build_simple_formula('cplx', BoolCol(function = cl._cplx,
    entity = 'men',
    label = u"Indicatrice de ménage complexe",
    ))

build_simple_formula('act_cpl', PeriodSizeIndependentIntCol(function = cl._act_cpl,
                       entity = 'men',
                       label = u"Nombre d'actifs parmi la personne de référence du méange et son conjoint",
    ))

build_simple_formula('cohab', BoolCol(function = cl._cohab,
                      entity = 'men',
                      label = u"Vie en couple",
    ))

build_simple_formula('act_enf', PeriodSizeIndependentIntCol(function = cl._act_enf,
    entity = 'men',
                       label = u"Nombre d'enfants actifs",
    ))

build_simple_formula(
    'typmen15',
    EnumCol(
        function = cl._typmen15,
        label = u"Type de ménage",
        entity = 'men',
        enum = Enum(
            [
                u"Personne seule active",
                u"Personne seule inactive",
                u"Familles monoparentales, parent actif",
                u"Familles monoparentales, parent inactif et au moins un enfant actif",
                u"Familles monoparentales, tous inactifs",
                u"Couples sans enfant, 1 actif",
                u"Couples sans enfant, 2 actifs",
                u"Couples sans enfant, tous inactifs",
                u"Couples avec enfant, 1 membre du couple actif",
                u"Couples avec enfant, 2 membres du couple actif",
                u"Couples avec enfant, couple inactif et au moins un enfant actif",
                u"Couples avec enfant, tous inactifs",
                u"Autres ménages, 1 actif",
                u"Autres ménages, 2 actifs ou plus",
                u"Autres ménages, tous inactifs"
                ],
            start = 1,
            ),
        ),
    )
############################################################
# Totaux
############################################################

build_simple_formula('revdisp', FloatCol(function = cm._revdisp,
    entity = 'men',
    label = u"Revenu disponible du ménage",
    url = u"http://fr.wikipedia.org/wiki/Revenu_disponible",
    ))
build_simple_formula('nivvie', FloatCol(function = cm._nivvie,
    entity = 'men',
    label = u"Niveau de vie du ménage",
    ))
#
# build_simple_formula('revnet', FloatCol(function = cm._revnet,
#     entity = 'men',
#     label = u"Revenu net du ménage",
#     url = u"http://impotsurlerevenu.org/definitions/115-revenu-net-imposable.php",
#     ))
build_simple_formula('nivvie_net', FloatCol(function = cm._nivvie_net,
    entity = 'men',
    label = u"Niveau de vie net du ménage",
    ))

# build_simple_formula('revini', FloatCol(function = cm._revini,
#     entity = 'men',
#     label = u"Revenu initial du ménage",
#     ))
build_simple_formula('nivvie_ini', FloatCol(function = cm._nivvie_ini,
    entity = 'men',
    label = u"Niveau de vie initial du ménage",
    ))

build_simple_formula('rev_trav', FloatCol(function = cm._rev_trav,
    label = u"Revenus du travail (salariés et non salariés)",
    url = u"http://fr.wikipedia.org/wiki/Revenu_du_travail",
    ))
build_simple_formula('pen', FloatCol(function = cm._pen,
    label = u"Total des pensions et revenus de remplacement",
    url = u"http://fr.wikipedia.org/wiki/Rente",
    ))
build_simple_formula('cotsoc_bar_declarant1', FloatCol(function = cm._cotsoc_bar_declarant1,
    label = u"Cotisations sociales sur les revenus du capital imposés au barème",
    ))
build_simple_formula('cotsoc_lib_declarant1', FloatCol(function = cm._cotsoc_lib_declarant1,
    label = u"Cotisations sociales sur les revenus du capital soumis au prélèvement libératoire",
    ))
build_simple_formula('rev_cap', FloatCol(function = cm._rev_cap,
    label = u"Revenus du patrimoine",
    url = u"http://fr.wikipedia.org/wiki/Revenu#Revenu_du_Capital",
    ))
build_simple_formula('psoc', FloatCol(function = cm._psoc,
    entity = 'fam',
    label = u"Total des prestations sociales",
    url = u"http://fr.wikipedia.org/wiki/Prestation_sociale",
    ))
build_simple_formula('prelsoc_cap', FloatCol(function = cm._prelsoc_cap,
    label = u"Prélèvements sociaux sur les revenus du capital",
    url = u"http://www.impots.gouv.fr/portal/dgi/public/particuliers.impot?pageId=part_ctrb_soc&paf_dm=popup&paf_gm=content&typePage=cpr02&sfid=501&espId=1&impot=CS",
    ))
build_simple_formula('pfam', FloatCol(function = cm._pfam,
    entity = 'fam',
    label = u"Total des prestations familiales",
    url = u"http://www.social-sante.gouv.fr/informations-pratiques,89/fiches-pratiques,91/prestations-familiales,1885/les-prestations-familiales,12626.html",
    ))
build_simple_formula('mini', FloatCol(function = cm._mini,
    entity = 'fam',
    label = u"Minima sociaux",
    url = u"http://fr.wikipedia.org/wiki/Minima_sociaux",
    ))
build_simple_formula('logt', FloatCol(function = cm._logt,
    entity = 'fam',
    label = u"Allocations logements",
    url = u"http://vosdroits.service-public.fr/particuliers/N20360.xhtml" ))
build_simple_formula('impo', FloatCol(function = cm._impo,
    entity = 'men',
    label = u"Impôts sur le revenu",
    url = u"http://fr.wikipedia.org/wiki/Imp%C3%B4t_direct",
    ))
build_simple_formula('crds', FloatCol(function = cm._crds,
    label = u"Total des contributions au remboursement de la dette sociale",
    ))
build_simple_formula('csg', FloatCol(function = cm._csg,
    label = u"Total des contributions sociale généralisée",
    ))
build_simple_formula('cotsoc_noncontrib', FloatCol(function = cm._cotsoc_noncontrib,
    label = u"Cotisations sociales non contributives",
    ))
build_simple_formula('check_csk', FloatCol(function = cm._check_csk,
    entity = 'men'))
build_simple_formula('check_csg', FloatCol(function = cm._check_csg,
    entity = 'men'))
build_simple_formula('check_crds', FloatCol(function = cm._check_crds,
    entity = 'men'))
############################################################
# Couverture Maladie Universelle
############################################################
build_dated_formula('acs_montant',
            [
        dict(
            start = date(2000, 1, 1),
            end = date(2009, 7, 31),
            function = cmu._acs_montant__2009,
        ),
        dict(
            start = date(2009, 8, 1),
            end = date(2014, 12, 31),
            function = cmu._acs_montant_2009_,
        ),
    ],
    FloatCol(label = u"Montant de l'ACS en cas d'éligibilité",
    entity = 'fam',
    ))
build_simple_formula('cmu_forfait_logement_base', FloatCol(function = cmu._cmu_forfait_logement_base,
    label = u"Forfait logement applicable en cas de propriété ou d'occupation à titre gratuit",
    entity = 'fam',
    ))
build_simple_formula('cmu_forfait_logement_al', FloatCol(function = cmu._cmu_forfait_logement_al,
    label = u"Forfait logement applicable en cas d'aide au logement",
    entity = 'fam',
    ))
build_simple_formula('cmu_nbp_foyer', PeriodSizeIndependentIntCol(function = cmu._cmu_nbp_foyer,
    label = u"Nombre de personnes dans le foyer CMU",
    entity = 'fam',
    ))
build_simple_formula('cmu_c_plafond', FloatCol(function = cmu._cmu_c_plafond,
    label = u"Plafond de ressources pour l'éligibilité à la CMU-C",
    entity = 'fam',
    ))
build_simple_formula('cmu_eligible_majoration_dom', BoolCol(function = cmu._cmu_eligible_majoration_dom,
    entity = 'fam'
    ))
build_simple_formula('acs_plafond', FloatCol(function = cmu._acs_plafond,
    label = u"Plafond de ressources pour l'éligibilité à l'ACS",
    entity = 'fam',
    ))
build_simple_formula('cmu_nb_pac', PeriodSizeIndependentIntCol(function = cmu._cmu_nb_pac,
    label = u"Nombre de personnes à charge au titre de la CMU",
    entity = 'fam',
    ))
############################################################
# Allocation Spécifique de Solidarité
############################################################
build_simple_formula('ass', FloatCol(function = ass._ass,
    label = u"Montant de l'Allocation Spécifique de Solidarité",
    entity = 'fam'
    ))
build_simple_formula('ass_elig_i', BoolCol(function = ass._ass_elig_i,
    label = u"Éligibilité individuelle à l'ASS",
    ))
build_simple_formula('chomeur', BoolCol(function = ass._chomeur,
    label = u"Montant de l'Allocation Spécifique de Solidarité",
    ))<|MERGE_RESOLUTION|>--- conflicted
+++ resolved
@@ -1992,14 +1992,6 @@
     entity = 'fam',
     label = u"Allocation de soutien familial forfaitisée pour le RSA",
     start = date(2014, 4, 1)))
-<<<<<<< HEAD
-=======
-build_simple_formula('ra_rsa', FloatCol(function = rsa._ra_rsa,
-    label = u"Revenus d'activité du Rsa",
-    ))
-build_simple_formula('br_rmi_i', FloatCol(function = rsa._br_rmi_i))
-build_simple_formula('br_rmi_ms', FloatCol(function = rsa._br_rmi_ms, entity = 'fam'))
->>>>>>> 8e0b0d39
 build_dated_formula('br_rmi_pf',
     [
         dict(start = date(2002, 1, 1),
@@ -2015,20 +2007,7 @@
             function = rsa._br_rmi_pf_2014_,
          ),
     ],
-<<<<<<< HEAD
-    FloatCol(entity='ind'))
-=======
     FloatCol(entity = 'fam'))
-build_simple_formula('rsa_base_ressources_patrimoine_i', FloatCol(function = rsa._rsa_base_ressources_patrimoine_i,
-    label = u"Base de ressources des revenus du patrimoine",
-    start = date(2014, 1, 1),
-    ))
-build_simple_formula('br_rmi', FloatCol(function = rsa._br_rmi,
-    entity = 'fam',
-    label = u"Base ressources du Rmi/Rsa",
-    ))
-
->>>>>>> 8e0b0d39
 build_simple_formula('rmi_nbp', FloatCol(function = rsa._rmi_nbp,
     entity = 'fam',
     label = u"Nombre de personne à charge au sens du Rmi/Rsa",
