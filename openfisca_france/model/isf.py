# -*- coding:utf-8 -*-
#
# This file is part of OpenFisca.
# OpenFisca is a socio-fiscal microsimulation software
# Copyright © 2011 Sarah Dijols, Clément Schaff, Mahdi Ben Jelloul
# Licensed under the terms of the GPL (version 3 or later) license
# (see openfisca/__init__.py for details)


from __future__ import division
from numpy import ( maximum as max_, minimum as min_)
from .data import QUIFOY
ALL = [x[1] for x in QUIFOY]


# 1 ACTIF BRUT

def _isf_imm_bati(b1ab, b1ac, _P):
    '''
    Immeubles bâtis
    '''
    P= _P.isf.res_princ
    return (1-P.taux)*b1ab + b1ac

def _isf_imm_non_bati(b1bc, b1be, b1bh, b1bk, _P):
    '''
    Immeubles non bâtis
    '''
    P= _P.isf.nonbat
    # forêts
    b1bd = b1bc*P.taux_f
    # bien ruraux loués à long terme
    b1bf = min_(b1be, P.seuil)*P.taux_r1
    b1bg = max_(b1be-P.seuil,0)*P.taux_r2
    # part de groupements forestiers- agricoles fonciers
    b1bi = min_(b1bh, P.seuil)*P.taux_r1
    b1bj = max_(b1bh-P.seuil,0)*P.taux_r2

    return b1bd + b1bf + b1bg + b1bi + b1bj + b1bk


## droits sociaux- valeurs mobilières- liquidités- autres meubles ##

def _isf_actions_sal(b1cl, _P): ## non présent en 2005##
    '''
    Parts ou actions détenues par les salariés et mandataires sociaux
    '''
    P = _P.isf.droits_soc
    return  b1cl*P.taux1

def _isf_droits_sociaux(isf_actions_sal, b1cb, b1cd, b1ce, b1cf, b1cg, _P):
    P = _P.isf.droits_soc
    # parts ou actions de sociétés avec engagement de 6 ans conservation minimum
    b1cc = b1cb*P.taux2

    return isf_actions_sal + b1cc + b1cd + b1ce + b1cf + b1cg

def _ass_isf(isf_imm_bati, isf_imm_non_bati, isf_droits_sociaux, b1cg, b2gh, _P):
    total = isf_imm_bati + isf_imm_non_bati + isf_droits_sociaux
    P=_P.isf.forf_mob
    forf_mob = (b1cg != 0)*b1cg + (b1cg==0)*total*P.taux
    actif_brut = total + forf_mob
    return actif_brut - b2gh

## calcul de l'impôt par application du barème ##

def _isf_iai(ass_isf, _P):
    bar = _P.isf.bareme
    if _P.datesim.year > 2010:
        ass_isf = (ass_isf >= bar.seuils[1])*ass_isf
    bar.t_x()
    return bar.calc(ass_isf)

def _isf_reduc_pac(nb_pac, nbH, _P):
    '''
    Réductions pour personnes à charges
    '''
    P= _P.isf.reduc_pac
<<<<<<< HEAD
    return P.reduc_1*nb_pac + P.reduc_2*nbH
=======

    return P.reduc_1*nb_pac + P.reduc_2*nbH

>>>>>>> 7335f751

def _isf_inv_pme(b2mt, b2ne, b2mv, b2nf, b2mx, b2na, _P):
    '''
    Réductions pour investissements dans les PME
    à partir de 2008!
    '''
<<<<<<< HEAD
=======

>>>>>>> 7335f751
    P= _P.isf.pme
    inv_dir_soc = b2mt*P.taux2 + b2ne*P.taux1
    holdings = b2mv*P.taux2+ b2nf*P.taux1
    fip = b2mx*P.taux1
    fcpi= b2na*P.taux1
    return holdings + fip + fcpi + inv_dir_soc


def _isf_org_int_gen(b2nc, _P):
    P = _P.isf.pme
    return b2nc*P.taux2

def _isf_avant_plaf(isf_iai, isf_inv_pme, isf_org_int_gen, isf_reduc_pac, _P ) :
    '''
    Montant de l'impôt avant plafonnement
    '''
    borne_max = _P.isf.pme.max
    return max_(0, isf_iai - min_(isf_inv_pme + isf_org_int_gen, borne_max) - isf_reduc_pac)

<<<<<<< HEAD
=======

>>>>>>> 7335f751
## calcul du plafonnement ##

def _tot_impot(irpp, isf_avant_plaf ):
    return -irpp + isf_avant_plaf
# irpp n'est pas suffisant : ajouter ir soumis à taux propor + impôt acquitté à l'étranger
# + prélèvement libé de l'année passée + montant de la csg TODO

<<<<<<< HEAD
=======

>>>>>>> 7335f751
def _revetproduits(sal_net, pen_net, rto_net, rfr_rvcm, fon, ric, rag, rpns_exon, rpns_pvct, rev_cap_lib, imp_lib, _P) :   # TODO: ric? benef indu et comm
    pt = max_(sal_net + pen_net + rto_net + rfr_rvcm + ric + rag + rpns_exon + rpns_pvct + rev_cap_lib + imp_lib, 0)
    # rev_cap et imp_lib pour produits soumis à prel libératoire- check TODO
    ## def rev_exon et rev_etranger dans data? ##
    P= _P.isf.plafonnement
    return pt*P.taux

def _isf_apres_plaf(tot_impot, revetproduits, isf_avant_plaf, _P):
    """
    Impôt sur la fortune après plafonnement
    """
    ## si ISF avant plafonnement n'excède pas seuil 1= la limitation du plafonnement ne joue pas ##
    ## si entre les deux seuils; l'allègement est limité au 1er seuil ##
    ## si ISF avant plafonnement est supérieur au 2nd seuil, l'allègement qui résulte du plafonnement est limité à 50% de l'ISF ##
    plafonnement = max_(tot_impot- revetproduits, 0)
    P = _P.isf.plaf
    limitationplaf = (
                      (isf_avant_plaf<= P.seuil1)*plafonnement +
                      (P.seuil1 <= isf_avant_plaf)*(isf_avant_plaf <= P.seuil2)*min_(plafonnement, P.seuil1) +
                      (isf_avant_plaf >= P.seuil2)*min_(isf_avant_plaf*P.taux, plafonnement))
    return (isf_avant_plaf - limitationplaf)


def _isf_tot(b4rs, isf_avant_plaf, isf_apres_plaf, irpp):
    ## rs est le montant des impôts acquittés hors de France ##
    return min_( -((isf_apres_plaf - b4rs)*((-irpp)>0) + (isf_avant_plaf-b4rs)*((-irpp)<=0)), 0)


## BOUCLIER FISCAL ##

## calcul de l'ensemble des revenus du contribuable ##

# TODO: à reintégrer dans irpp
def _rvcm_plus_abat(rev_cat_rvcm, rfr_rvcm):
    '''
    Revenu catégoriel avec abattement de 40% réintégré.
    '''
    return rev_cat_rvcm + rfr_rvcm

# TODO: à reintégrer dans irpp (et vérifier au passage que frag_impo est dans la majo_cga
def _maj_cga_i(frag_impo, nrag_impg,
            nbic_impn, nbic_imps, nbic_defn, nbic_defs,
            nacc_impn, nacc_imps, nacc_defn, nacc_defs,
            nbnc_impo, nbnc_defi, _P):
    '''
    Majoration pour non adhésion à un centre de gestion agréé
    'ind'
    '''

    ## B revenus industriels et commerciaux professionnels
    nbic_timp = (nbic_impn + nbic_imps) - (nbic_defn + nbic_defs)

    ## C revenus industriels et commerciaux non professionnels
    # (revenus accesoires du foyers en nomenclature INSEE)
    nacc_timp = max_(0, (nacc_impn + nacc_imps) - (nacc_defn + nacc_defs))

    #regime de la déclaration contrôlée ne bénéficiant pas de l'abattement association agréée
    nbnc_timp = nbnc_impo - nbnc_defi

    ## Totaux
    ntimp = nrag_impg + nbic_timp +  nacc_timp + nbnc_timp

    maj_cga = max_(0,_P.ir.rpns.cga_taux2*(ntimp + frag_impo))
    return maj_cga

def _maj_cga(maj_cga_i, _option = {'maj_cga_i': ALL}):
    '''
    Traitemens salaires pensions et rentes
    'foy'
    '''
    out = None
    for qui in maj_cga_i.itervalues():
        if out is None:
            out = qui
        else:
            out += qui

    return out


def _bouclier_rev(rbg, maj_cga, csg_deduc, rvcm_plus_abat, rev_cap_lib, rev_exo, rev_or, cd_penali, cd_eparet):
    '''
    Total des revenus sur l'année 'n' net de charges
    '''
    # TODO: réintégrer les déficits antérieur
    # TODO: intégrer les revenus soumis au prélèvement libératoire
    null = 0*rbg

    deficit_ante = null

    ## Revenus
    frac_rvcm_rfr = 0.7*rvcm_plus_abat
    ## revenus distribués?
    ## A majorer de l'abatt de 40% - montant brut en cas de PFL
    ## pour le calcul de droit à restitution : prendre 0.7*montant_brut_rev_dist_soumis_au_barème
    rev_bar = rbg - maj_cga - csg_deduc - deficit_ante

## TODO: AJOUTER : indemnités de fonction percus par les élus- revenus soumis à régimes spéciaux

    # Revenu soumis à l'impôt sur le revenu forfaitaire
    rev_lib = rev_cap_lib
    ## AJOUTER plus-values immo et moins values?

    ##Revenus exonérés d'IR réalisés en France et à l'étranger##
#    rev_exo = primes_pel + primes_cel + rente_pea + int_livrets + plus_values_per
    rev_exo = null

    ## proposer à l'utilisateur des taux de réference- PER, PEA, PEL,...TODO
    ## sommes investis- calculer les plus_values annuelles et prendre en compte pour rev_exo?
    # revenus soumis à la taxe forfaitaire sur les métaux précieux : rev_or

    revenus = rev_bar + rev_lib + rev_exo + rev_or

    ## CHARGES
    # Pension alimentaires
    # Cotisations ou primes versées au titre de l'épargne retraite

    charges = cd_penali + cd_eparet

    return revenus - charges

def _bouclier_imp_gen (irpp, tax_hab, tax_fonc, isf_tot, cotsoc_lib, cotsoc_bar, csgsald, csgsali, crdssal, csgchoi, csgchod, csgrstd, csgrsti, imp_lib): ## ajouter CSG- CRDS
    ## ajouter Prelèvements sources/ libé
    ## ajouter crds rstd
    ## impôt sur les plus-values immo et cession de fonds de commerce
    imp1= cotsoc_lib + cotsoc_bar + csgsald + csgchod + crdssal + csgrstd  + imp_lib
    '''
    Impôts payés en l'année 'n' au titre des revenus réalisés sur l'année 'n'
    '''
    imp2= irpp + isf_tot + tax_hab + tax_fonc  + csgsali + csgchoi + csgrsti
    '''
    Impôts payés en l'année 'n' au titre des revenus réalisés en 'n-1'
    '''
    return imp1+ imp2


def _restitutions(ppe, restit_imp ):
    '''
    Restitutions d'impôt sur le revenu et degrèvements percus en l'année 'n'
    '''
    return ppe + restit_imp

def _bouclier_sumimp(bouclier_imp_gen, restitutions):
    '''
    Somme totale des impôts moins restitutions et degrèvements
    '''
    return - bouclier_imp_gen +restitutions

def _bouclier_fiscal(bouclier_sumimp, bouclier_rev, _P):
    P = _P.bouclier_fiscal
    return max_(0, bouclier_sumimp - (bouclier_rev*P.taux))
<|MERGE_RESOLUTION|>--- conflicted
+++ resolved
@@ -35,7 +35,6 @@
     # part de groupements forestiers- agricoles fonciers
     b1bi = min_(b1bh, P.seuil)*P.taux_r1
     b1bj = max_(b1bh-P.seuil,0)*P.taux_r2
-
     return b1bd + b1bf + b1bg + b1bi + b1bj + b1bk
 
 
@@ -52,7 +51,6 @@
     P = _P.isf.droits_soc
     # parts ou actions de sociétés avec engagement de 6 ans conservation minimum
     b1cc = b1cb*P.taux2
-
     return isf_actions_sal + b1cc + b1cd + b1ce + b1cf + b1cg
 
 def _ass_isf(isf_imm_bati, isf_imm_non_bati, isf_droits_sociaux, b1cg, b2gh, _P):
@@ -75,24 +73,14 @@
     '''
     Réductions pour personnes à charges
     '''
-    P= _P.isf.reduc_pac
-<<<<<<< HEAD
+    P = _P.isf.reduc_pac
     return P.reduc_1*nb_pac + P.reduc_2*nbH
-=======
-
-    return P.reduc_1*nb_pac + P.reduc_2*nbH
-
->>>>>>> 7335f751
 
 def _isf_inv_pme(b2mt, b2ne, b2mv, b2nf, b2mx, b2na, _P):
     '''
     Réductions pour investissements dans les PME
     à partir de 2008!
     '''
-<<<<<<< HEAD
-=======
-
->>>>>>> 7335f751
     P= _P.isf.pme
     inv_dir_soc = b2mt*P.taux2 + b2ne*P.taux1
     holdings = b2mv*P.taux2+ b2nf*P.taux1
@@ -100,36 +88,28 @@
     fcpi= b2na*P.taux1
     return holdings + fip + fcpi + inv_dir_soc
 
-
 def _isf_org_int_gen(b2nc, _P):
     P = _P.isf.pme
     return b2nc*P.taux2
 
-def _isf_avant_plaf(isf_iai, isf_inv_pme, isf_org_int_gen, isf_reduc_pac, _P ) :
+def _isf_avant_plaf(isf_iai, isf_inv_pme, isf_org_int_gen, isf_reduc_pac, _P):
     '''
     Montant de l'impôt avant plafonnement
     '''
     borne_max = _P.isf.pme.max
     return max_(0, isf_iai - min_(isf_inv_pme + isf_org_int_gen, borne_max) - isf_reduc_pac)
 
-<<<<<<< HEAD
-=======
-
->>>>>>> 7335f751
+
 ## calcul du plafonnement ##
 
-def _tot_impot(irpp, isf_avant_plaf ):
+def _tot_impot(irpp, isf_avant_plaf):
     return -irpp + isf_avant_plaf
 # irpp n'est pas suffisant : ajouter ir soumis à taux propor + impôt acquitté à l'étranger
-# + prélèvement libé de l'année passée + montant de la csg TODO
-
-<<<<<<< HEAD
-=======
-
->>>>>>> 7335f751
+# + prélèvement libé de l'année passée + montant de la csg TODO:
+
 def _revetproduits(sal_net, pen_net, rto_net, rfr_rvcm, fon, ric, rag, rpns_exon, rpns_pvct, rev_cap_lib, imp_lib, _P) :   # TODO: ric? benef indu et comm
     pt = max_(sal_net + pen_net + rto_net + rfr_rvcm + ric + rag + rpns_exon + rpns_pvct + rev_cap_lib + imp_lib, 0)
-    # rev_cap et imp_lib pour produits soumis à prel libératoire- check TODO
+    # rev_cap et imp_lib pour produits soumis à prel libératoire- check TODO:
     ## def rev_exon et rev_etranger dans data? ##
     P= _P.isf.plafonnement
     return pt*P.taux
@@ -149,11 +129,9 @@
                       (isf_avant_plaf >= P.seuil2)*min_(isf_avant_plaf*P.taux, plafonnement))
     return (isf_avant_plaf - limitationplaf)
 
-
 def _isf_tot(b4rs, isf_avant_plaf, isf_apres_plaf, irpp):
     ## rs est le montant des impôts acquittés hors de France ##
     return min_( -((isf_apres_plaf - b4rs)*((-irpp)>0) + (isf_avant_plaf-b4rs)*((-irpp)<=0)), 0)
-
 
 ## BOUCLIER FISCAL ##
 
@@ -203,7 +181,6 @@
             out = qui
         else:
             out += qui
-
     return out
 
 
@@ -277,4 +254,4 @@
 
 def _bouclier_fiscal(bouclier_sumimp, bouclier_rev, _P):
     P = _P.bouclier_fiscal
-    return max_(0, bouclier_sumimp - (bouclier_rev*P.taux))
+    return max_(0, bouclier_sumimp - (bouclier_rev*P.taux))