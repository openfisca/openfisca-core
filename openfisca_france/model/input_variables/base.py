--- conflicted
+++ resolved
@@ -40,41 +40,6 @@
 
 # Socio-economic data
 # Données d'entrée de la simulation à fournir à partir d'une enquête ou générées par le générateur de cas type
-<<<<<<< HEAD
-column_by_name.update(collections.OrderedDict((
-    build_column_couple('idmen', IntCol(is_permanent = True, label = u"Identifiant du ménage")),
-    build_column_couple('idfoy', IntCol(is_permanent = True, label = u"Identifiant du foyer")),
-    build_column_couple('idfam', IntCol(is_permanent = True, label = u"Identifiant de la famille")),
-
-    build_column_couple('quimen', EnumCol(QUIMEN, is_permanent = True)),
-    build_column_couple('quifoy', EnumCol(QUIFOY, is_permanent = True)),
-    build_column_couple('quifam', EnumCol(QUIFAM, is_permanent = True)),
-
-    build_column_couple('birth', DateCol(is_permanent = True, label = u"Date de naissance")),
-
-    build_column_couple(entities.Familles.name_key, StrCol(entity = 'fam', is_permanent = True, label = u"Nom")),
-    build_column_couple(entities.FoyersFiscaux.name_key, StrCol(entity = 'foy', is_permanent = True,
-        label = u"Nom")),
-    build_column_couple(entities.Individus.name_key, StrCol(is_permanent = True, label = u"Prénom")),
-    build_column_couple(entities.Menages.name_key, StrCol(entity = 'men', is_permanent = True, label = u"Nom")),
-
-    build_column_couple(
-        'type_sal',
-        EnumCol(
-            label = u"Catégorie de salarié",
-            enum = Enum(
-                [
-                    u"prive_non_cadre",
-                    u"prive_cadre",
-                    u"public_titulaire_etat",
-                    u"public_titulaire_militaire",
-                    u"public_titulaire_territoriale",
-                    u"public_titulaire_hospitaliere",
-                    u"public_non_titulaire",
-                    ],
-                ),
-            )
-=======
 build_column('idmen', IntCol(is_permanent = True, label = u"Identifiant du ménage"))
 build_column('idfoy', IntCol(is_permanent = True, label = u"Identifiant du foyer"))
 build_column('idfam', IntCol(is_permanent = True, label = u"Identifiant de la famille"))
@@ -106,7 +71,6 @@
                 u"public_non_titulaire",
                 ],
             ),
->>>>>>> 9d4661be
         ),
     )
 
