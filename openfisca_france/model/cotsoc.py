# -*- coding:utf-8 -*-
#
# This file is part of OpenFisca.
# OpenFisca is a socio-fiscal microsimulation software
# Copyright © 2011 Clément Schaff, Mahdi Ben Jelloul
# Licensed under the terms of the GPL (version 3 or later) license
# (see openfisca/__init__.py for details)


from __future__ import division

import logging

from numpy import logical_not as not_, maximum as max_, minimum as min_, ones, zeros 

from openfisca_core.baremes import BaremeDict, combineBaremes, scaleBaremes
from openfisca_core.enumerations import Enum


CAT = Enum(['prive_non_cadre',
            'prive_cadre',
            'public_titulaire_etat',
            'public_titulaire_militaire',
            'public_titulaire_territoriale',
            'public_titulaire_hospitaliere',
            'public_non_titulaire'])

log = logging.getLogger(__name__)

# TODO: CHECK la csg déductible en 2006 est case GH
# TODO:  la revenus soumis aux csg déductible et imposable sont en CG et BH en 2010

#        # Heures supplémentaires exonérées
#        if not self.bareme.ir.autre.hsup_exo:
#            self.sal += self.hsup
#            self.hsup = 0*self.hsup

# Exonération de CSG et de CRDS sur les revenus du chômage
# et des préretraites si cela abaisse ces revenus sous le smic brut
# TODO: mettre un trigger pour l'éxonération des revenus du chômage sous un smic

# TODO: RAFP assiette + prime
# TODO: pension assiette = salaire hors prime
# autres salaires + primes


# TODO: contribution patronale de prévoyance complémentaire
# Formation professionnelle (entreprise de 10 à moins de 20 salariés) salaire total 1,05%
# Formation professionnelle (entreprise de moins de 10 salariés)      salaire total 0,55%
# Taxe sur les salaries (pour ceux non-assujettis à la TVA)           salaire total 4,25%
# TODO: accident du travail ?

#temp = 0
#if hasattr(P, "prelsoc"):
#    for val in P.prelsoc.__dict__.itervalues(): temp += val
#    P.prelsoc.total = temp
#else :
#    P.__dict__.update({"prelsoc": {"total": 0} })
#
#a = {'sal':sal, 'pat':pat, 'csg':csg, 'crds':crds, 'exo_fillon': P.cotsoc.exo_fillon, 'lps': P.lps, 'ir': P.ir, 'prelsoc': P.prelsoc}
#return Dicts2Object(**a)

from .. import DEBUG_COTSOC

DEBUG = DEBUG_COTSOC

def _mhsup(hsup):
    """
    Heures supplémentaires comptées négativement
    """
    return -hsup

############################################################################
## Revenus du capital
############################################################################

# revenus du capital soumis au barème
def _csg_cap_bar(rev_cap_bar, _P):
    '''
    Calcule la CSG sur les revenus du captial soumis au barème
    '''
    return - rev_cap_bar*_P.csg.capital.glob

def _crds_cap_bar(rev_cap_bar, _P):
    '''
    Calcule la CRDS sur les revenus du capital soumis au barème
    '''
    return - rev_cap_bar*_P.crds.capital

def _prelsoc_cap_bar(rev_cap_bar, _P):
    '''
    Calcule le prélèvement social sur les revenus du capital soumis au barème
    '''
#    if DEBUG:
#        return - rev_cap_bar*0
    P = _P.prelsoc
    if _P.datesim.year < 2006:
        total = P.base_pat
    elif _P.datesim.year < 2009:
        total = P.base_pat + P.add
    else:
        total = P.base_pat + P.add + P.rsa
    return - rev_cap_bar*total

# plus-values de valeurs mobilières

def _csg_pv_mo(f3vg, _P):
    """
    Calcule la CSG sur les plus-values de cession immobilière
    """
    return - f3vg*_P.csg.capital.glob


def _crds_pv_mo(f3vg, _P):
    """
    Calcule la CRDS sur les plus-values de cession immobilière
    """
    return - f3vg*_P.crds.capital

def _prelsoc_pv_mo(f3vg, _P):
    """
    Calcule le prélèvement social sur les plus-values de cession de valeurs mobilières
    """
    P = _P.prelsoc
    if _P.datesim.year < 2006:
        total = P.base_pat
    elif _P.datesim.year < 2009:
        total = P.base_pat + P.add
    else:
        total = P.base_pat + P.add + P.rsa
    return - f3vg*total


# plus-values immobilières

def _csg_pv_immo(f3vz, _P):
    """
    Calcule la CSG sur les plus-values de cession immobilière
    """
    return - f3vz*_P.csg.capital.glob


def _crds_pv_immo(f3vz, _P):
    """
    Calcule la CRDS sur les plus-values de cession immobilière
    """
    return - f3vz*_P.crds.capital

def _prelsoc_pv_immo(f3vz, _P):
    """
    Calcule le prélèvement social sur les plus-values de cession immobilière
    """
    P = _P.prelsoc
    if _P.datesim.year < 2006:
        total = P.base_pat
    elif _P.datesim.year < 2009:
        total = P.base_pat + P.add
    else:
        total = P.base_pat + P.add + P.rsa
    return - f3vz*total


# revenus fonciers
def _csg_fon(f4ba, _P):
    '''
    Calcule la CSG sur les revenus fonciers
    '''
    return - f4ba*_P.csg.capital.glob

def _crds_fon(f4ba, _P):
    '''
    Calcule la CRDS sur les revenus fonciers
    '''
    return - f4ba*_P.crds.capital

def _prelsoc_fon(f4ba, _P):
    '''
    Calcule le prélèvement social sur les revenus fonciers
    '''
    P = _P.prelsoc
    if _P.datesim.year < 2006:
        total = P.base_pat
    elif _P.datesim.year < 2009:
        total = P.base_pat + P.add
    else:
        total = P.base_pat + P.add + P.rsa
    return - f4ba*total

# revenus du capital soumis au prélèvement libératoire
def _csg_cap_lib(rev_cap_lib, _P):
    '''
    Calcule la CSG sur les revenus du capital soumis au prélèvement libératoire
    '''
    return - rev_cap_lib*_P.csg.capital.glob

def _crds_cap_lib(rev_cap_lib, _P):
    '''
    Calcule la CRDS sur les revenus du capital soumis au prélèvement libératoire
    '''
    return - rev_cap_lib*_P.crds.capital

def _prelsoc_cap_lib(rev_cap_lib, _P):
    '''
    Calcule le prélèvement social sur les revenus du capital soumis au prélèvement libératoire
    '''
#    if DEBUG:
#        return - rev_cap_lib*0
    P = _P.prelsoc
    if _P.datesim.year < 2006:
        total = P.base_pat
    elif _P.datesim.year < 2009:
        total = P.base_pat + P.add
    else:
        total = P.base_pat + P.add + P.rsa
    return - rev_cap_lib*total


# TODO: non_imposabilité pour les revenus au barème
#        verse = (-csgcap_bar - crdscap_bar - prelsoccap_bar) > bareme.csg.capital.nonimp
##        verse=1
#        # CSG sur les revenus du patrimoine non imposés au barême (contributions sociales déjà prélevées)
#
#        table.setIndiv('csgcap_bar', csgcap_bar*verse)
#        table.setIndiv('prelsoccap_bar', prelsoccap_bar*verse)
#        table.setIndiv('crdscap_bar', crdscap_bar*verse)


############################################################################
## Salaires
############################################################################

def _salbrut(sali, hsup, type_sal, _defaultP):
    '''
    Calcule le salaire brut à partir du salaire net
    '''
    plaf_ss = 12*_defaultP.cotsoc.gen.plaf_ss

    salarie = scaleBaremes(BaremeDict('sal', _defaultP.cotsoc.sal), plaf_ss)
    csg = scaleBaremes(BaremeDict('csg', _defaultP.csg), plaf_ss)

    salarie['noncadre'].update(salarie['commun'])
    salarie['cadre'].update(salarie['commun'])

    noncadre = combineBaremes(salarie['noncadre'])
    cadre    = combineBaremes(salarie['cadre'])
    fonc     = combineBaremes(salarie['fonc'])

    # On ajoute la CSG deductible
    noncadre.addBareme(csg['act']['deduc'])
    cadre.addBareme(csg['act']['deduc'])
    fonc.addBareme(csg['act']['deduc'])

    nca = noncadre.inverse()
    cad = cadre.inverse()
    fon = fonc.inverse()

    # TODO: complete this to deal with the fonctionnaire
    brut_nca = nca.calc(sali)
    brut_cad = cad.calc(sali)
    brut_fon = fon.calc(sali)

    salbrut = (brut_nca*(type_sal == CAT['prive_non_cadre']) +
               brut_cad*(type_sal == CAT['prive_cadre']) +
               brut_fon*(type_sal == CAT['public_titulaire_etat']) )
    
    return salbrut + hsup


def _type_sal(titc, statut, chpub, cadre, _P):
    '''
    Catégorie de salarié
    0: prive_non_cadre
    1: prive_cadre
    2: public_titulaire_etat
    3: public_titulaire_militaire
    4: public_titulaire_territoriale
    5: public_titulaire_hospitalière
    6: public_non_titulaire
    '''
    cadre    = (statut ==8)*(chpub>3)*cadre
    noncadre = (statut ==8)*(chpub>3)*not_(cadre)

    etat_stag = (chpub==1)*(titc == 1)
    etat_tit  = (chpub==1)*(titc == 2)
    etat_cont = (chpub==1)*(titc == 3)

    colloc_stag = (chpub==2)*(titc == 1)
    colloc_tit  = (chpub==2)*(titc == 2)
    colloc_cont = (chpub==2)*(titc == 3)

    hosp_stag = (chpub==2)*(titc == 1)
    hosp_tit  = (chpub==2)*(titc == 2)
    hosp_cont = (chpub==2)*(titc == 3)

    contract = (colloc_cont + hosp_cont + etat_cont) > 1
    return 0 + 1*cadre + 2*etat_tit + 4*colloc_tit + 5*hosp_tit + 6*contract
    

def _taille_entreprise(nbsala):
    '''
    0 : "Non pertinent"
    1 : "Moins de 10 salariés"
    2 : "De 10 à 19 salariés"
    3 : "De 20 à 199 salariés"
    4 : "Plus de 200 salariés"
    '''
    return 0 + 1*(nbsala>=1) + 1*(nbsala>=4) + 1*(nbsala>=5) + 1*(nbsala>=7)


def build_pat(_P):
    '''
    Construit le dictionnaire de barèmes des cotisations patronales
    à partir des informations contenues dans P.cotsoc.pat
    '''
    plaf_ss = 12*_P.cotsoc.gen.plaf_ss
    pat = scaleBaremes(BaremeDict('pat', _P.cotsoc.pat), plaf_ss)
    pat['noncadre'].update(pat['commun'])
    pat['cadre'].update(pat['commun'])
    pat['fonc']['contract'].update(pat['commun'])

    # Renaiming
    pat['prive_non_cadre'] =  pat.pop('noncadre')
    pat['prive_cadre'] =  pat.pop('cadre')

    log.info("Le dictionnaire des barèmes des cotisations patronales des non cadres contient %s", pat['prive_non_cadre'].keys())
    log.info("Le dictionnaire des barèmes des cotisations patronales des cadres contient %s", pat['prive_cadre'].keys())

    # Rework commun to deal with public employees
    for var in ["maladie", "apprentissage", "apprentissage2", "vieillesseplaf", "vieillessedeplaf", "formprof", "chomfg", "construction","assedic", "transport"]:
        del pat['commun'][var]

    for var in ["apprentissage", "apprentissage2", "formprof", "chomfg", "construction","assedic"]:
        del pat['fonc']['contract'][var]

    pat['fonc']['etat'].update(pat['commun'])
    pat['fonc']['colloc'].update(pat['commun'])
    del pat['commun']

    pat['etat_t'] = pat['fonc']['etat']
    pat['colloc_t'] = pat['fonc']['colloc']
    pat['contract'] =  pat['fonc']['contract']
    
    for var in ['etat', 'colloc', 'contract' ]:
        del pat['fonc'][var]
        
    # Renaiming
    pat['public_titulaire_etat'] =  pat.pop('etat_t')
    pat['public_titulaire_territoriale'] =  pat.pop('colloc_t')
#    pat['public_titulaire_hospitalière'] =  pat.pop('colloc') TODO: fix ths
    pat['public_non_titulaire'] =  pat.pop('contract')
        
    log.info("Le dictionnaire des barèmes des cotisations patronales des salariés titulaires de l'etat contient %s", pat['public_titulaire_etat'].keys())
    log.info("Le dictionnaire des barèmes des cotisations patronales titulaires des collectivités locales contient %s", pat['public_titulaire_territoriale'].keys())
    log.info("Le dictionnaire des barèmes des cotisations patronales du public contractuels contient %s", pat['public_non_titulaire'].keys())
    
    return pat


def _cotpat_contrib(salbrut, hsup, type_sal, _P):
    '''
    Cotisation sociales patronales contributives
    '''
    pat = build_pat(_P)
    cotpat = zeros(len(salbrut))
    for category in CAT:
        iscat = (type_sal == category[1]) # category[1] is the numerical index
        if category[0] in pat.keys():
            for bar in pat[category[0]].itervalues():
                is_contrib = (bar.option == "contrib")
                temp = - (iscat*bar.calc(salbrut))*is_contrib
                cotpat += temp
<<<<<<< HEAD
                #if is_contrib == 1: 
                #    log.info(bar)
                #    log.info(temp)
=======
                if is_contrib == 1: 
                    log.info(bar)
                    log.info(temp)
>>>>>>> fbf85d23
    return cotpat

def _cotpat_main_d_oeuvre(salbrut, hsup, type_sal, _P):
    '''
    Cotisation sociales patronales main d'oeuvre (TODO: complete avec justiofactiuon TaxIPP)
    '''
    pat = build_pat(_P)
    cotpat = zeros(len(salbrut))
    for category in CAT:
        iscat = (type_sal == category[1]) # category[1] is the numerical index
        if category[0] in pat.keys():
            for bar in pat[category[0]].itervalues():
<<<<<<< HEAD
                is_mo = (bar.option == "main_d_oeuvre")
                temp = - (iscat*bar.calc(salbrut))*is_mo
                cotpat += temp
                #if is_mo == 1: 
                #    log.info(bar)
                #    log.info(temp)
=======
                is_mo = (bar.option=="main-d-oeuvre")
                temp = - (iscat*bar.calc(salbrut))*is_mo
                cotpat += temp
               #if is_mo == 1: 
               #    log.info(bar)
               #     log.info(temp)
>>>>>>> fbf85d23
    return cotpat

def _cotpat_transport(salbrut, hsup, type_sal, _P):
    '''
    Versement transport
    '''
    pat = build_pat(_P)
    transport = zeros(len(salbrut))
    for category in CAT:
        iscat = (type_sal == category[1]) # category[1] is the numerical index of the category
        if category[0] in pat.keys():     # category[0] is the name of the category
            if 'transport' in pat[category[0]]:
                bar = pat[category[0]]['transport']
                temp = - bar.calc(salbrut)*iscat
                transport += temp
                #log.info(bar)
                #log.info(transport)
    return transport

def _cotpat_accident(salbrut, taux_accident_travail):  # taux_accident_travail
    '''
    Cotisations patronales accident du travail et maladie professionelle
    '''
    return -salbrut*taux_accident_travail
    
    
def _cotpat_noncontrib(salbrut, hsup, type_sal, cotpat_accident, _P):
    '''
    Cotisation sociales patronales non contributives
    '''
    pat = build_pat(_P)
    cotpat = zeros(len(salbrut))
    for category in CAT:
        iscat = (type_sal == category[1])
        if category[0] in pat.keys():
            for bar in pat[category[0]].itervalues():
                is_noncontrib = (bar.option == "noncontrib")
                temp = - (iscat*bar.calc(salbrut))*is_noncontrib
                cotpat += temp
<<<<<<< HEAD
                if is_noncontrib == 1: 
                    log.info(bar)
                    log.info(temp)
=======
                #if is_noncontrib == 1: 
                #    log.info(bar)
                #    log.info(temp)
>>>>>>> fbf85d23
    return cotpat + cotpat_accident

def _cotpat(cotpat_contrib, cotpat_noncontrib, cotpat_main_d_oeuvre, cotpat_transport):
    '''
    Cotisations sociales patronales
    '''
    return cotpat_contrib + cotpat_noncontrib + cotpat_main_d_oeuvre + cotpat_transport


def build_sal(_P):
    '''
    Construit le dictionnaire de barèmes des cotisations salariales
    à partir des informations contenues dans P.cotsoc.sal
    '''
    plaf_ss = 12*_P.cotsoc.gen.plaf_ss

    sal = scaleBaremes(BaremeDict('sal', _P.cotsoc.sal), plaf_ss)
    sal['noncadre'].update(sal['commun'])
    sal['cadre'].update(sal['commun'])
    
    # Renaiming
    sal['prive_non_cadre'] =  sal.pop('noncadre')
    sal['prive_cadre'] =  sal.pop('cadre')
    
    sal['etat_t'] = sal['fonc']['etat']
    sal['colloc_t'] = sal['fonc']['colloc']
    sal['contract'] = sal['fonc']['contract']

    sal['contract'].update(sal['commun'])
    del sal['contract']['arrco']
    del sal['contract']['assedic']
    sal['contract']['solidarite'] = sal['fonc']['commun']['solidarite']

    del sal['fonc']['etat']
    del sal['fonc']['colloc']
    del sal['fonc']['contract']
    del sal['commun']

    # Renaiming
    sal['public_titulaire_etat'] =  sal.pop('etat_t')
    sal['public_titulaire_territoriale'] =  sal.pop('colloc_t')
#    pat['public_titulaire_hospitalière'] =  pat.pop('colloc') TODO: fix ths
    sal['public_non_titulaire'] =  sal.pop('contract')
    
    log.info("Le dictionnaire des barèmes des salariés titualires de l'etat contient %s", sal['public_titulaire_etat'].keys())
    log.info("Le dictionnaire des barèmes des salariés titualires des collectivités locales contient %s", sal['public_titulaire_territoriale'].keys())
    log.info("Le dictionnaire des barèmes des salariés du public contractuels contient %s", sal['public_non_titulaire'].keys())
    return sal


def seuil_fds(_P):
    '''
    Calcul du seuil mensuel d'assujetissement à la contribution au fond de solidarité
    '''
    from math import  floor
    ind_maj_ref = _P.cotsoc.sal.fonc.commun.ind_maj_ref
    pt_ind = _P.cotsoc.sal.fonc.commun.pt_ind
    seuil_mensuel = floor(100*(pt_ind*ind_maj_ref)/12)
    return seuil_mensuel

def _cotsal_contrib(salbrut, hsup, type_sal, _P):
    '''
    Cotisations sociales salariales contributives
    '''
    sal = build_sal(_P)
    cotsal = zeros(len(salbrut))
    for category in CAT:
        iscat = (type_sal == category[1])
        if category[0] in sal:
            for bar in sal[category[0]].itervalues():
                is_contrib = (bar.option == "contrib")
                temp = - (iscat*bar.calc(salbrut-hsup))*is_contrib
                cotsal += temp    
    return cotsal



def _cotsal_noncontrib(salbrut, hsup, type_sal, _P):
    '''
    Cotisations sociales salariales non-contributives
    '''
    sal = build_sal(_P)
    cotsal = zeros(len(salbrut))
    seuil_assuj_fds = seuil_fds(_P)
    for category in CAT:
        iscat = (type_sal == category[1])
        if category[0] in sal:
            for bar in sal[category[0]].itervalues():
                is_noncontrib = (bar.option == "noncontrib")
                is_exempt_fds = (category[0] in ['public_titulaire_etat', 'public_titulaire_territoriale'])*(bar._name == 'solidarite')*( (salbrut-hsup) <= seuil_assuj_fds)   #TODO: check assiette voir IPP
                if DEBUG:
                    is_noncontrib = ( (bar.option == "noncontrib") and (bar._name in ["famille", "maladie"] ))
                temp = - (iscat*bar.calc(salbrut-hsup))*is_noncontrib*not_(is_exempt_fds)
                cotsal += temp
    return cotsal

def _cotsal(cotsal_contrib, cotsal_noncontrib):
    '''
    Cotisations sociales salariales
    '''
    return cotsal_contrib + cotsal_noncontrib


def _csgsald(salbrut, hsup, _P):
    '''
    CSG deductible sur les salaires
    '''
    plaf_ss = 12*_P.cotsoc.gen.plaf_ss
    csg = scaleBaremes(_P.csg.act.deduc, plaf_ss)
    return - csg.calc(salbrut - hsup)


def _csgsali(salbrut, hsup, _P):
    '''
    CSG imposable sur les salaires
    '''
    plaf_ss = 12*_P.cotsoc.gen.plaf_ss
    csg = scaleBaremes(_P.csg.act.impos, plaf_ss)
    return  - csg.calc(salbrut - hsup)


def _crdssal(salbrut, hsup, _P):
    '''
    CRDS sur les salaires
    '''
    plaf_ss = 12*_P.cotsoc.gen.plaf_ss
    crds = scaleBaremes(_P.crds.act, plaf_ss)
    return - crds.calc(salbrut - hsup)


def _sal_h_b(salbrut):
    '''
    Salaire horaire brut
    '''
    nbh_travaillees = 151.67*12
    return salbrut/nbh_travaillees


def _alleg_fillon(salbrut, sal_h_b, type_sal, taille_entreprise, _P):
    '''
    Allègement de charges patronales sur les bas et moyens salaires
    dit allègement Fillon
    '''
    P = _P.cotsoc
    taux_fillon = taux_exo_fillon(sal_h_b, taille_entreprise, P)
    alleg_fillon = taux_fillon*salbrut*((type_sal == CAT['prive_non_cadre']) | (type_sal == CAT['prive_cadre']))
    return alleg_fillon

def _alleg_cice(salbrut, sal_h_b, type_sal, taille_entreprise, _P):
    '''
    Crédit d'imôt pour la compétitivité et l'emploi
    '''
    P = _P.cotsoc
    taux_cice = taux_exo_cice(sal_h_b, P)
    alleg_cice = taux_cice*salbrut*((type_sal == CAT['prive_non_cadre']) | (type_sal == CAT['prive_cadre']))
    return alleg_cice

def _sal(salbrut, csgsald, cotsal, hsup):
    '''
    Calcul du salaire imposable
    '''
    return salbrut + csgsald + cotsal - hsup

<<<<<<< HEAD
def _salsuperbrut(salbrut, cotpat, alleg_fillon):
    return salbrut - cotpat - alleg_fillon
=======
def _salsuperbrut(salbrut, cotpat, alleg_fillon, alleg_cice):
    return salbrut - cotpat - alleg_fillon - alleg_cice

def _supp_familial_traitement(type_sal, sal_brut, fonc_nbenf, _P):
    '''
    Supplément familial de traitement
    '''
    # TODO un seul sft par couple où est présent un fonctionnaire
    P = _P.fonc.sup_fam
    
    part_fixe_1 = P.fixe.enf1
    part_fixe_2 = P.fixe.enf2
    part_fixe_supp = P.fixe.enfsupp
    part_fixe = ( part_fixe_1*(fonc_nbenf>=1) + (part_fixe_2-part_fixe_1)*(fonc_nbenf>=2) + 
                  part_fixe_supp*max_(0, fonc_nbenf - 2) )

    # pct_variable_1 = 0
    pct_variable_2 = P.prop.enf2
    pct_variable_3 = P.prop.enf3
    pct_variable_supp = P.prop.enfsupp
    pct_variable =  ( pct_variable_2*(fonc_nbenf>=2) + (pct_variable_3-pct_variable_2)*(fonc_nbenf>=3) +
                      pct_variable_supp*max_(0, fonc_nbenf - 3) )
    
    indice_maj_min = P.IM_min
    indice_maj_max = P.IM_max
    
    plancher_mensuel_1 = P.fixe.enf1
    plancher_mensuel_2 = _traitement_brut_mensuel(indice_maj_min)*pct_variable_2
    plancher_mensuel_3 = _traitement_brut_mensuel(indice_maj_min)*pct_variable_3
    plancher_mensuel_supp = _traitement_brut_mensuel(indice_maj_min)*pct_variable_supp
    
    plancher = ( plancher_mensuel_1*(fonc_nbenf>=1) + (plancher_mensuel_2-plancher_mensuel_1)*(fonc_nbenf>=2) + 
               ( plancher_mensuel_3 - plancher_mensuel_2 - plancher_mensuel_1 )*(fonc_nbenf>=3) +
               plancher_mensuel_supp*max_(0, fonc_nbenf - 3) )
               
    plafond_mensuel_1 = P.fixe.enf1
    plafond_mensuel_2 = _traitement_brut_mensuel(indice_maj_max)*pct_variable_2
    plafond_mensuel_3 = _traitement_brut_mensuel(indice_maj_max)*pct_variable_3
    plafond_mensuel_supp = _traitement_brut_mensuel(indice_maj_max)*pct_variable_supp
    
    plafond = ( plafond_mensuel_1*(fonc_nbenf>=1) + (plafond_mensuel_2-plafond_mensuel_1)*(fonc_nbenf>=2) + 
               ( plafond_mensuel_3 - plafond_mensuel_2 - plafond_mensuel_1 )*(fonc_nbenf>=3) +
               plafond_mensuel_supp*max_(0, fonc_nbenf - 3) )
               
    sft = min_( max(part_fixe + pct_variable*sal_brut, plancher), plafond )*(type_sal>=2)
    # Nota Bene:
    # type_sal is an EnumCol which enum is: 
    # CAT = Enum(['prive_non_cadre',
    #             'prive_cadre',
    #             'public_titulaire_etat',
    #             'public_titulaire_militaire',
    #             'public_titulaire_territoriale',
    #             'public_titulaire_hospitaliere',
    #             'public_non_titulaire'])
    return 12*sft


def _traitement_brut_mensuel(indice_maj):   
    Indice_majore_100 = _P.fonc.IM_100
    traitement_brut = Indice_majore_100 *indice_maj / 1200
    return traitement_brut


def _indemnite_residence(type_sal, zone_apl, _P):
    '''
    Indemnité de résidence des fonctionnaires
    '''
    P = _P.fonc.indem_resid
    taux_zone_1 = P.taux.zone1
    taux_zone_2 = P.taux.zone2
    taux_zone_3 = P.taux.zone3
    
    min_zone_1 = P.min.zone1
    min_zone_2 = P.min.zone2
    min_zone_3 = P.min.zone3
    
    return (max_(min_zone_1, (taux_zone_1*(zone_apl==1)) + max_(min_zone_2, taux_zone_2*(zone_apl==2)) + max_(min_zone_3, taux_zone_3*(zone_apl==3)))*(type_sal>=2))


def _indice_majore(type_sal, salbrut, _P):
    '''
    Indice majoré
    '''
    traitement_annuel_brut = _P.fonc.IM_100
    return (salbrut*1200/traitement_annuel_brut)*(type_sal>=2)

def _gipa(type_sal, _P):
    '''
    Indemnité de garantie individuelle du pouvoir d'achat
    '''
    # http://www.emploi-collectivites.fr/salaire-fonction-publique#calcul-indice-salarial
    pass
>>>>>>> fbf85d23


def _supp_familial_traitement(type_sal, sal_brut, fonc_nbenf, _P):
    '''
    Supplément familial de traitement
    '''
    # TODO un seul sft par couple où est présent un fonctionnaire
    
    part_fixe_1 = 0 # TODO: fill parameters
    part_fixe_2 = 0 # TODO: fill parameters
    part_fixe_supp = 0 # TODO: fill parameters
    part_fixe = ( part_fixe_1*(fonc_nbenf>=1) + (part_fixe_2-part_fixe_1)*(fonc_nbenf>=2) + 
                  part_fixe_supp*max_(0, fonc_nbenf - 2) )

    # pct_variable_1 = 0
    pct_variable_2 = 0 # TODO: fill parameters
    pct_variable_3 = 0 # TODO: fill parameters
    pct_variable_supp = 0 # TODO: fill parameters
    pct_variable =  ( pct_variable_2*(fonc_nbenf>=2) + (pct_variable_3-pct_variable_2)*(fonc_nbenf>=3) +
                      pct_variable_supp*max_(0, fonc_nbenf - 3) )

    plancher_mensuel_1 = 0 # TODO: fill parameters
    plancher_mensuel_2 = 0 # TODO: fill parameters
    plancher_mensuel_supp = 0 # TODO: fill parameters
    
    plancher = ( plancher_mensuel_1*(fonc_nbenf>=1) + (plancher_mensuel_2-plancher_mensuel_1)*(fonc_nbenf>=2) + 
                plancher_mensuel_supp*max_(0, fonc_nbenf - 2) )

    plafond_mensuel_1 = 0 # TODO: fill parameters
    plafond_mensuel_2 = 0 # TODO: fill parameters
    plafond_mensuel_supp = 0 # TODO: fill parameters
    
    plafond = ( plafond_mensuel_1*(fonc_nbenf>=1) + (plafond_mensuel_2-plafond_mensuel_1)*(fonc_nbenf>=2) + 
                plafond_mensuel_supp*max_(0, fonc_nbenf - 2) )
    
    sft = min_( max(part_fixe + pct_variable*sal_brut, plancher), plafond )*(type_sal>=2)
    # Nota Bene:
    # type_sal is an EnumCol which enum is: 
    # CAT = Enum(['prive_non_cadre',
    #             'prive_cadre',
    #             'public_titulaire_etat',
    #             'public_titulaire_militaire',
    #             'public_titulaire_territoriale',
    #             'public_titulaire_hospitaliere',
    #             'public_non_titulaire'])
    return 12*sft

def _indemnite_residence(type_sal, zone_apl, _P):
    '''
    Indemnité de résidence des fonctionnaires
    '''
    taux_zone_1 = .03 # TODO: fill parameters
    taux_zone_2 = .01 # TODO: fill parameters
    taux_zone_3 = 0 # TODO: fill parameters
    return (taux_zone_1*(zone_apl==1) + taux_zone_2*(zone_apl==2) + taux_zone_3*(zone_apl==3))*(type_sal>=2)
    
def _indice_majore(type_sal, salbrut, _P):
    '''
    Indice majoré
    '''
    traitement_annuel_brut = 1 # TODO: fill parameters
    return (salbrut/traitement_annuel_brut)*(type_sal>=2)

def _gipa(type_sal, _P):
    '''
    Indemnité de garantie individuelle du pouvoir d'achat
    '''
    # http://www.emploi-collectivites.fr/salaire-fonction-publique#calcul-indice-salarial
    pass


############################################################################
## Allocations chômage
############################################################################

def exo_csg_chom(choi, _P):
    '''
    Indicatrice d'exonération de la CSG sur les revenus du chômage
    '''
    # TODO: on néglige la csg imposable ...
    nbh_travail = 151.67 # depuis 2001
    cho_seuil_exo = _P.csg.chom.min_exo*nbh_travail*_P.cotsoc.gen.smic_h_b
    return (choi <= 12*cho_seuil_exo) # annuel


def _csg_rempl(rfr_n_2, nbpt_n_2, chobrut, rstbrut, _P):
    '''
    Taux retenu sur la CSG des revenus de remplacment:
    0 : Non renseigné/non pertinent
    1 : Exonéré
    2 : Taux réduit
    3 : Taux plein
    '''
    # TODO: problème avec le rfr n-2
    P = _P.cotsoc.gen
    seuil_th = P.plaf_th_1 + P.plaf_th_supp*(max_(0, (nbpt_n_2-1)/2))
    res =  (0 +
            max_((chobrut>0) + (rstbrut>0), 0) +
            (rfr_n_2 >= seuil_th) +
            1  ) # conditon sur impot avant credit > seuil de non imposition
    return 3*ones(len(res))

    
def _chobrut(choi, csg_rempl, _defaultP):
    '''
    Calcule les allocations chômage brute à partir des allocations imposables
    '''
    # TODO: ajouter la crds ?
    P = _defaultP.csg.chom
<<<<<<< HEAD
    
    log.info(P.plein.deduc)
    log.info(P.reduit.deduc)
    
    chom_plein = P.plein.deduc.inverse()
    chom_reduit = P.reduit.deduc.inverse()
    log.info(chom_plein)
    log.info(chom_reduit)
    print csg_rempl
    print (csg_rempl==1)*choi
    print (csg_rempl==2)*chom_reduit.calc(choi)
    print (csg_rempl==3)*chom_plein.calc(choi)
    chobrut = (csg_rempl==1)*choi + (csg_rempl==2)*chom_reduit.calc(choi) + (csg_rempl==3)*chom_plein.calc(choi)
    print "csg montée ", chobrut - choi
=======
    plaf_ss = 12*_defaultP.cotsoc.gen.plaf_ss
    csg = scaleBaremes(BaremeDict('csg', P), plaf_ss)
    taux_plein = csg['plein']['deduc']
    taux_reduit = csg['reduit']['deduc']
    
    #log.info(taux_plein)
    #log.info(taux_reduit)
    
    chom_plein = taux_plein.inverse()
    chom_reduit = taux_reduit.inverse()
    #log.info(chom_plein)
    #log.info(chom_reduit)
    chobrut = (csg_rempl==1)*choi + (csg_rempl==2)*chom_reduit.calc(choi) + (csg_rempl==3)*chom_plein.calc(choi)
>>>>>>> fbf85d23
    #isexo = exo_csg_chom(choi, _defaultP)
    #chobrut = not_(isexo)*chobrut + (isexo)*choi
#     print  P.plein.impos,  P.plein.deduc
#     print "taux réduit : "
#     print  P.reduit.impos,  P.reduit.deduc
    return chobrut


def _csgchod(chobrut, csg_rempl, _P):
    '''
    CSG déductible sur les allocations chômage
    '''
    plaf_ss = 12*_P.cotsoc.gen.plaf_ss
    csg = scaleBaremes(BaremeDict('csg', _P.csg.chom), plaf_ss)
    taux_plein = csg['plein']['deduc'].calc(chobrut)
    taux_reduit = csg['reduit']['deduc'].calc(chobrut)
    csgchod = (csg_rempl==2)*taux_reduit + (csg_rempl==3)*taux_plein
    #isexo = exo_csg_chom(chobrut, _P)
    # return - not_(isexo)*csgchod
<<<<<<< HEAD
    print "csg descente ", csgchod
=======
>>>>>>> fbf85d23
    return - csgchod

def _csgchoi(chobrut, csg_rempl, _P):
    '''
    CSG imposable sur les allocations chômage
    '''
    plaf_ss = 12*_P.cotsoc.gen.plaf_ss
    csg = scaleBaremes(BaremeDict('csg', _P.csg.chom), plaf_ss)
    taux_plein = csg['plein']['impos'].calc(chobrut)
    taux_reduit = csg['reduit']['impos'].calc(chobrut)
    csgchoi = (csg_rempl==2)*taux_reduit + (csg_rempl==3)*taux_plein
    #isexo = exo_csg_chom(chobrut, _P)
    #return - not_(isexo)*csgchoi
    return -csgchoi

def _crdscho(chobrut, _P):
    '''
    CRDS sur les allocations chômage
    '''
    plaf_ss = 12*_P.cotsoc.gen.plaf_ss
    crds = scaleBaremes(_P.crds.act, plaf_ss)
    return - crds.calc(chobrut)

def _cho(chobrut, csgchod, _P):
    '''
    Chômage imposable (recalculé)
    '''
#     isexo = exo_csg_chom(chobrut, _P)  # TODO: check
    return chobrut + csgchod #+ not_(isexo)*csgchod

def _chonet(cho, csgchoi, crdscho):
    '''
    Chômage net
    '''
    return cho + csgchoi + crdscho

############################################################################
## Pensions
############################################################################
def _rstbrut(rsti, csg_rempl, _defaultP):
    '''
    Calcule les pensions de retraites brutes à partir des pensions imposables
    '''
    P = _defaultP.csg.retraite
    rst_plein = P.plein.deduc.inverse()  # TODO:     rajouter la non  déductible dans param
    rst_reduit = P.reduit.deduc.inverse()  #
    rstbrut = (csg_rempl==2)*rst_reduit.calc(rsti) + (csg_rempl==3)*rst_plein.calc(rsti)
    return rstbrut

def _csgrstd(rstbrut, csg_rempl, _P):
    '''
    CSG déductible sur les allocations chômage
    '''
    plaf_ss = 12*_P.cotsoc.gen.plaf_ss
    csg = scaleBaremes(BaremeDict('csg', _P.csg.retraite), plaf_ss)
    taux_plein = csg['plein']['deduc'].calc(rstbrut)
    taux_reduit = csg['reduit']['deduc'].calc(rstbrut)
    csgrstd = (csg_rempl==3)*taux_plein + (csg_rempl==2)*taux_reduit
    return - csgrstd

def _csgrsti(rstbrut, csg_rempl, _P):
    '''
    CSG imposable sur les pensions de retraite
    '''
    plaf_ss = 12*_P.cotsoc.gen.plaf_ss
    csg = scaleBaremes(BaremeDict('csg', _P.csg.retraite), plaf_ss)
    taux_plein = csg['plein']['impos'].calc(rstbrut)
    taux_reduit = csg['reduit']['impos'].calc(rstbrut)
    csgrsti = (csg_rempl==3)*taux_plein + (csg_rempl==2)*taux_reduit
    return - csgrsti

def _crdsrst(rstbrut, _P):
    '''
    CRDS sur les pensions
    '''
    plaf_ss = 12*_P.cotsoc.gen.plaf_ss
    crds = scaleBaremes(BaremeDict('crds', _P.crds.rst), plaf_ss)
    return - crds['rst'].calc(rstbrut)

def _rst(rstbrut, csgrstd):
    '''
    Calcule les pensions imposables
    '''
    return rstbrut + csgrstd

def _rstnet(rst, csgrsti, crdsrst):
    '''
    Retraites nettes
    '''
    return rst + csgrsti + crdsrst

############################################################################
## Impôt Landais, Piketty, Saez
############################################################################

def _base_csg(salbrut, chobrut, rstbrut, rev_cap_bar, rev_cap_lib):
    '''
    Assiette de la csg
    '''
    return salbrut + chobrut + rstbrut + rev_cap_bar + rev_cap_lib

def _ir_lps(base_csg, nbF, nbH, statmarit, _P ):
    '''
    Impôt individuel sur l'ensemble de l'assiette de la csg, comme proposé par
    Landais, Piketty, Saez (2011)
    '''
    P = _P.lps
    nbEnf = (nbF + nbH/2)
    ae = nbEnf*P.abatt_enfant
    re = nbEnf*P.reduc_enfant
    ce = nbEnf*P.credit_enfant

    couple = (statmarit == 1) | (statmarit == 5)
    ac = couple*P.abatt_conj
    rc = couple*P.reduc_conj

    return - max_(0, P.bareme.calc(max_(base_csg - ae - ac, 0) )-re-rc) + ce


############################################################################
## Helper functions
############################################################################

def taux_exo_fillon(sal_h_b, taille_entreprise, P):
    '''
    Exonération Fillon
    http://www.securite-sociale.fr/comprendre/dossiers/exocotisations/exoenvigueur/fillon.htm
    '''
    # La divison par zéro engendre un warning
    # Le montant maximum de l’allègement dépend de l’effectif de l’entreprise.
    # Le montant est calculé chaque année civile, pour chaque salarié ;
    # il est égal au produit de la totalité de la rémunération annuelle telle que visée à l’article L. 242-1 du code de la Sécurité sociale par un coefficient.
    # Ce montant est majoré de 10 % pour les entreprises de travail temporaire au titre des salariés temporaires pour lesquels elle est tenue à l’obligation
    # d’indemnisation compensatrice de congés payés.
    
    smic_h_b = P.gen.smic_h_b
    Pf = P.exo_bas_sal.fillon
    seuil = Pf.seuil
    tx_max = Pf.tx_max*(taille_entreprise > 2) + Pf.tx_max2*(taille_entreprise <= 2)
    if seuil <= 1:
        return 0
    return tx_max*min_(1,max_(seuil*smic_h_b/(sal_h_b + 1e-10)-1,0)/(seuil-1))

def taux_exo_cice(sal_h_b, P):
    smic_h_b = P.gen.smic_h_b
    Pc = P.exo_bas_sal.cice
    plafond = Pc.max*smic_h_b
    taux_cice = (sal_h_b <= plafond) * Pc.taux
    return taux_cice<|MERGE_RESOLUTION|>--- conflicted
+++ resolved
@@ -369,20 +369,14 @@
                 is_contrib = (bar.option == "contrib")
                 temp = - (iscat*bar.calc(salbrut))*is_contrib
                 cotpat += temp
-<<<<<<< HEAD
-                #if is_contrib == 1: 
-                #    log.info(bar)
-                #    log.info(temp)
-=======
                 if is_contrib == 1: 
                     log.info(bar)
                     log.info(temp)
->>>>>>> fbf85d23
     return cotpat
 
 def _cotpat_main_d_oeuvre(salbrut, hsup, type_sal, _P):
     '''
-    Cotisation sociales patronales main d'oeuvre (TODO: complete avec justiofactiuon TaxIPP)
+    Cotisation sociales patronales main d'oeuvre (TODO: complete avec justification TaxIPP)
     '''
     pat = build_pat(_P)
     cotpat = zeros(len(salbrut))
@@ -390,21 +384,12 @@
         iscat = (type_sal == category[1]) # category[1] is the numerical index
         if category[0] in pat.keys():
             for bar in pat[category[0]].itervalues():
-<<<<<<< HEAD
-                is_mo = (bar.option == "main_d_oeuvre")
-                temp = - (iscat*bar.calc(salbrut))*is_mo
-                cotpat += temp
-                #if is_mo == 1: 
-                #    log.info(bar)
-                #    log.info(temp)
-=======
                 is_mo = (bar.option=="main-d-oeuvre")
                 temp = - (iscat*bar.calc(salbrut))*is_mo
                 cotpat += temp
-               #if is_mo == 1: 
-               #    log.info(bar)
-               #     log.info(temp)
->>>>>>> fbf85d23
+                #if is_mo == 1:
+                #    log.info(bar)
+                #     log.info(temp)
     return cotpat
 
 def _cotpat_transport(salbrut, hsup, type_sal, _P):
@@ -444,15 +429,9 @@
                 is_noncontrib = (bar.option == "noncontrib")
                 temp = - (iscat*bar.calc(salbrut))*is_noncontrib
                 cotpat += temp
-<<<<<<< HEAD
-                if is_noncontrib == 1: 
-                    log.info(bar)
-                    log.info(temp)
-=======
                 #if is_noncontrib == 1: 
                 #    log.info(bar)
                 #    log.info(temp)
->>>>>>> fbf85d23
     return cotpat + cotpat_accident
 
 def _cotpat(cotpat_contrib, cotpat_noncontrib, cotpat_main_d_oeuvre, cotpat_transport):
@@ -616,10 +595,7 @@
     '''
     return salbrut + csgsald + cotsal - hsup
 
-<<<<<<< HEAD
-def _salsuperbrut(salbrut, cotpat, alleg_fillon):
-    return salbrut - cotpat - alleg_fillon
-=======
+
 def _salsuperbrut(salbrut, cotpat, alleg_fillon, alleg_cice):
     return salbrut - cotpat - alleg_fillon - alleg_cice
 
@@ -677,7 +653,7 @@
     return 12*sft
 
 
-def _traitement_brut_mensuel(indice_maj):   
+def _traitement_brut_mensuel(indice_maj, _P):   
     Indice_majore_100 = _P.fonc.IM_100
     traitement_brut = Indice_majore_100 *indice_maj / 1200
     return traitement_brut
@@ -691,11 +667,9 @@
     taux_zone_1 = P.taux.zone1
     taux_zone_2 = P.taux.zone2
     taux_zone_3 = P.taux.zone3
-    
     min_zone_1 = P.min.zone1
     min_zone_2 = P.min.zone2
     min_zone_3 = P.min.zone3
-    
     return (max_(min_zone_1, (taux_zone_1*(zone_apl==1)) + max_(min_zone_2, taux_zone_2*(zone_apl==2)) + max_(min_zone_3, taux_zone_3*(zone_apl==3)))*(type_sal>=2))
 
 
@@ -706,75 +680,6 @@
     traitement_annuel_brut = _P.fonc.IM_100
     return (salbrut*1200/traitement_annuel_brut)*(type_sal>=2)
 
-def _gipa(type_sal, _P):
-    '''
-    Indemnité de garantie individuelle du pouvoir d'achat
-    '''
-    # http://www.emploi-collectivites.fr/salaire-fonction-publique#calcul-indice-salarial
-    pass
->>>>>>> fbf85d23
-
-
-def _supp_familial_traitement(type_sal, sal_brut, fonc_nbenf, _P):
-    '''
-    Supplément familial de traitement
-    '''
-    # TODO un seul sft par couple où est présent un fonctionnaire
-    
-    part_fixe_1 = 0 # TODO: fill parameters
-    part_fixe_2 = 0 # TODO: fill parameters
-    part_fixe_supp = 0 # TODO: fill parameters
-    part_fixe = ( part_fixe_1*(fonc_nbenf>=1) + (part_fixe_2-part_fixe_1)*(fonc_nbenf>=2) + 
-                  part_fixe_supp*max_(0, fonc_nbenf - 2) )
-
-    # pct_variable_1 = 0
-    pct_variable_2 = 0 # TODO: fill parameters
-    pct_variable_3 = 0 # TODO: fill parameters
-    pct_variable_supp = 0 # TODO: fill parameters
-    pct_variable =  ( pct_variable_2*(fonc_nbenf>=2) + (pct_variable_3-pct_variable_2)*(fonc_nbenf>=3) +
-                      pct_variable_supp*max_(0, fonc_nbenf - 3) )
-
-    plancher_mensuel_1 = 0 # TODO: fill parameters
-    plancher_mensuel_2 = 0 # TODO: fill parameters
-    plancher_mensuel_supp = 0 # TODO: fill parameters
-    
-    plancher = ( plancher_mensuel_1*(fonc_nbenf>=1) + (plancher_mensuel_2-plancher_mensuel_1)*(fonc_nbenf>=2) + 
-                plancher_mensuel_supp*max_(0, fonc_nbenf - 2) )
-
-    plafond_mensuel_1 = 0 # TODO: fill parameters
-    plafond_mensuel_2 = 0 # TODO: fill parameters
-    plafond_mensuel_supp = 0 # TODO: fill parameters
-    
-    plafond = ( plafond_mensuel_1*(fonc_nbenf>=1) + (plafond_mensuel_2-plafond_mensuel_1)*(fonc_nbenf>=2) + 
-                plafond_mensuel_supp*max_(0, fonc_nbenf - 2) )
-    
-    sft = min_( max(part_fixe + pct_variable*sal_brut, plancher), plafond )*(type_sal>=2)
-    # Nota Bene:
-    # type_sal is an EnumCol which enum is: 
-    # CAT = Enum(['prive_non_cadre',
-    #             'prive_cadre',
-    #             'public_titulaire_etat',
-    #             'public_titulaire_militaire',
-    #             'public_titulaire_territoriale',
-    #             'public_titulaire_hospitaliere',
-    #             'public_non_titulaire'])
-    return 12*sft
-
-def _indemnite_residence(type_sal, zone_apl, _P):
-    '''
-    Indemnité de résidence des fonctionnaires
-    '''
-    taux_zone_1 = .03 # TODO: fill parameters
-    taux_zone_2 = .01 # TODO: fill parameters
-    taux_zone_3 = 0 # TODO: fill parameters
-    return (taux_zone_1*(zone_apl==1) + taux_zone_2*(zone_apl==2) + taux_zone_3*(zone_apl==3))*(type_sal>=2)
-    
-def _indice_majore(type_sal, salbrut, _P):
-    '''
-    Indice majoré
-    '''
-    traitement_annuel_brut = 1 # TODO: fill parameters
-    return (salbrut/traitement_annuel_brut)*(type_sal>=2)
 
 def _gipa(type_sal, _P):
     '''
@@ -822,22 +727,6 @@
     '''
     # TODO: ajouter la crds ?
     P = _defaultP.csg.chom
-<<<<<<< HEAD
-    
-    log.info(P.plein.deduc)
-    log.info(P.reduit.deduc)
-    
-    chom_plein = P.plein.deduc.inverse()
-    chom_reduit = P.reduit.deduc.inverse()
-    log.info(chom_plein)
-    log.info(chom_reduit)
-    print csg_rempl
-    print (csg_rempl==1)*choi
-    print (csg_rempl==2)*chom_reduit.calc(choi)
-    print (csg_rempl==3)*chom_plein.calc(choi)
-    chobrut = (csg_rempl==1)*choi + (csg_rempl==2)*chom_reduit.calc(choi) + (csg_rempl==3)*chom_plein.calc(choi)
-    print "csg montée ", chobrut - choi
-=======
     plaf_ss = 12*_defaultP.cotsoc.gen.plaf_ss
     csg = scaleBaremes(BaremeDict('csg', P), plaf_ss)
     taux_plein = csg['plein']['deduc']
@@ -851,7 +740,6 @@
     #log.info(chom_plein)
     #log.info(chom_reduit)
     chobrut = (csg_rempl==1)*choi + (csg_rempl==2)*chom_reduit.calc(choi) + (csg_rempl==3)*chom_plein.calc(choi)
->>>>>>> fbf85d23
     #isexo = exo_csg_chom(choi, _defaultP)
     #chobrut = not_(isexo)*chobrut + (isexo)*choi
 #     print  P.plein.impos,  P.plein.deduc
@@ -871,10 +759,6 @@
     csgchod = (csg_rempl==2)*taux_reduit + (csg_rempl==3)*taux_plein
     #isexo = exo_csg_chom(chobrut, _P)
     # return - not_(isexo)*csgchod
-<<<<<<< HEAD
-    print "csg descente ", csgchod
-=======
->>>>>>> fbf85d23
     return - csgchod
 
 def _csgchoi(chobrut, csg_rempl, _P):
