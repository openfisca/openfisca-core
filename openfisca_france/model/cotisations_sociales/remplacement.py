# -*- coding: utf-8 -*-


# OpenFisca -- A versatile microsimulation software
# By: OpenFisca Team <contact@openfisca.fr>
#
# Copyright (C) 2011, 2012, 2013, 2014, 2015 OpenFisca Team
# https://github.com/openfisca
#
# This file is part of OpenFisca.
#
# OpenFisca is free software; you can redistribute it and/or modify
# it under the terms of the GNU Affero General Public License as
# published by the Free Software Foundation, either version 3 of the
# License, or (at your option) any later version.
#
# OpenFisca is distributed in the hope that it will be useful,
# but WITHOUT ANY WARRANTY; without even the implied warranty of
# MERCHANTABILITY or FITNESS FOR A PARTICULAR PURPOSE. See the
# GNU Affero General Public License for more details.
#
# You should have received a copy of the GNU Affero General Public License
# along with this program. If not, see <http://www.gnu.org/licenses/>.


from __future__ import division

import logging

from numpy import logical_not as not_

<<<<<<< HEAD

from ..base import *  # noqa
from . import montant_csg_crds
=======
from ..base import *  # noqa
>>>>>>> 13ffd1a9


log = logging.getLogger(__name__)


# Exonération de CSG et de CRDS sur les revenus du chômage
# et des préretraites si cela abaisse ces revenus sous le smic brut
# TODO: mettre un trigger pour l'éxonération
#       des revenus du chômage sous un smic


############################################################################
# # Allocations chômage
############################################################################

def exo_csg_chom(chobrut, csg_rempl, law):
    '''
    Indicatrice d'exonération de la CSG sur les revenus du chômage sans exonération
    '''
    chonet_sans_exo = (
        chobrut +
        csgchod_sans_exo(chobrut, csg_rempl, law) +
        csgchoi_sans_exo(chobrut, law) +
        crdscho_sans_exo(chobrut, csg_rempl, law)
        )
    nbh_travail = 35 * 52 / 12  # = 151.67  # TODO: depuis 2001 mais avant ?
    cho_seuil_exo = law.csg.chomage.min_exo * nbh_travail * law.cotsoc.gen.smic_h_b
    return (chonet_sans_exo <= cho_seuil_exo)


def csgchod_sans_exo(chobrut, csg_rempl, law):
    '''
    CSG déductible sur les allocations chômage sans exonération
    '''
    montant_csg = montant_csg_crds(
        law_node = law.csg.chomage.deductible,
        base_avec_abattement = chobrut,
        indicatrice_taux_plein = (csg_rempl == 3),
        indicatrice_taux_reduit = (csg_rempl == 2),
        plafond_securite_sociale = law.cotsoc.gen.plafond_securite_sociale,
        )
    return montant_csg


def csgchoi_sans_exo(chobrut, law):
    '''
    CSG imposable sur les allocations chômage sans exonération
    '''
    montant_csg = montant_csg_crds(
        law_node = law.csg.chomage.imposable,
        base_avec_abattement = chobrut,
        plafond_securite_sociale = law.cotsoc.gen.plafond_securite_sociale,
        )
    return montant_csg


def crdscho_sans_exo(chobrut, csg_rempl, law):
    '''
    CRDS sur les allocations chômage sans exonération
    '''
    montant_crds = montant_csg_crds(
        law_node = law.crds.activite,
        base_avec_abattement = chobrut,
        plafond_securite_sociale = law.cotsoc.gen.plafond_securite_sociale,
        )
    return montant_crds * (2 <= csg_rempl)


@reference_formula
class csgchod(SimpleFormulaColumn):
    column = FloatCol
    entity_class = Individus
    label = u"CSG déductible sur les allocations chômage"
    url = u"http://vosdroits.service-public.fr/particuliers/F2329.xhtml"

    def function(self, simulation, period):
        period = period.start.offset('first-of', 'month').period('month')
        chobrut = simulation.calculate('chobrut', period)
        csg_rempl = simulation.calculate('csg_rempl', period)
<<<<<<< HEAD
        law = simulation.legislation_at(period.start)
        isexo = exo_csg_chom(chobrut, csg_rempl, law)
        csgchod = csgchod_sans_exo(chobrut, csg_rempl, law) * not_(isexo)
=======
        P = simulation.legislation_at(period.start)

        isexo = exo_csg_chom(chobrut, csg_rempl, P)
        csgchod = csgchod_sans_exo(chobrut, csg_rempl, P) * not_(isexo)
>>>>>>> 13ffd1a9
        return period, csgchod


@reference_formula
class csgchoi(SimpleFormulaColumn):
    column = FloatCol
    entity_class = Individus
    label = u"CSG imposable sur les allocations chômage"
    url = u"http://vosdroits.service-public.fr/particuliers/F2329.xhtml"

    def function(self, simulation, period):
        period = period.start.offset('first-of', 'month').period('month')
        chobrut = simulation.calculate('chobrut', period)
        csg_rempl = simulation.calculate('csg_rempl', period)
<<<<<<< HEAD
        law = simulation.legislation_at(period.start)

        isexo = exo_csg_chom(chobrut, csg_rempl, law)
        csgchoi = csgchoi_sans_exo(chobrut, law) * not_(isexo)
=======
        P = simulation.legislation_at(period.start)

        isexo = exo_csg_chom(chobrut, csg_rempl, P)
        csgchoi = csgchoi_sans_exo(chobrut, csg_rempl, P) * not_(isexo)
>>>>>>> 13ffd1a9
        return period, csgchoi


@reference_formula
class crdscho(SimpleFormulaColumn):
    column = FloatCol
    entity_class = Individus
    label = u"CRDS sur les allocations chômage"
    url = u"http://www.insee.fr/fr/methodes/default.asp?page=definitions/contrib-remb-dette-sociale.htm"

    def function(self, simulation, period):
        period = period.start.offset('first-of', 'month').period('month')
        chobrut = simulation.calculate('chobrut', period)
        csg_rempl = simulation.calculate('csg_rempl', period)
<<<<<<< HEAD
        law = simulation.legislation_at(period.start)

        isexo = exo_csg_chom(chobrut, csg_rempl, law)
        crdscho = crdscho_sans_exo(chobrut, csg_rempl, law) * not_(isexo)
=======
        P = simulation.legislation_at(period.start)

        isexo = exo_csg_chom(chobrut, csg_rempl, P)
        crdscho = crdscho_sans_exo(chobrut, csg_rempl, P) * not_(isexo)
>>>>>>> 13ffd1a9
        return period, crdscho


@reference_formula
class cho(SimpleFormulaColumn):
    column = FloatCol
    entity_class = Individus
    label = u"Allocations chômage imposables"
    url = u"http://www.insee.fr/fr/methodes/default.asp?page=definitions/chomage.htm"

    def function(self, simulation, period):
        period = period
        chobrut = simulation.calculate('chobrut', period)
        csgchod = simulation.calculate('csgchod', period)

        return period, chobrut + csgchod


@reference_formula
class chonet(SimpleFormulaColumn):
    column = FloatCol
    entity_class = Individus
    label = u"Allocations chômage nettes"
    url = u"http://vosdroits.service-public.fr/particuliers/N549.xhtml"

    def function(self, simulation, period):
        period = period
        cho = simulation.calculate('cho', period)
        csgchoi = simulation.calculate('csgchoi', period)
        crdscho = simulation.calculate('crdscho', period)

        return period, cho + csgchoi + crdscho


############################################################################
# # Pensions
############################################################################

@reference_formula
class csgrstd(SimpleFormulaColumn):
    column = FloatCol
    entity_class = Individus
    label = u"CSG déductible sur les pensions de retraite"
    url = u"https://www.lassuranceretraite.fr/cs/Satellite/PUBPrincipale/Retraites/Paiement-Votre-Retraite/Prelevements-Sociaux?packedargs=null"

    def function(self, simulation, period):
        period = period.start.offset('first-of', 'month').period('month')
        rstbrut = simulation.calculate('rstbrut', period)
        csg_rempl = simulation.calculate('csg_rempl', period)
<<<<<<< HEAD
        law = simulation.legislation_at(period.start)

        montant_csg = montant_csg_crds(
            law_node = law.csg.retraite.deductible,
            base_sans_abattement = rstbrut,
            indicatrice_taux_plein = (csg_rempl == 3),
            indicatrice_taux_reduit = (csg_rempl == 2),
            plafond_securite_sociale = law.cotsoc.gen.plafond_securite_sociale,
            )
        return period, montant_csg
=======
        P = simulation.legislation_at(period.start)

        plaf_ss = P.cotsoc.gen.plaf_ss
        csg = scale_tax_scales(TaxScalesTree('csg', P.csg.retraite), plaf_ss)
        taux_plein = csg['plein']['deduc'].calc(rstbrut)
        taux_reduit = csg['reduit']['deduc'].calc(rstbrut)
        csgrstd = (csg_rempl == 3) * taux_plein + (csg_rempl == 2) * taux_reduit
        return period, -csgrstd
>>>>>>> 13ffd1a9


@reference_formula
class csgrsti(SimpleFormulaColumn):
    column = FloatCol
    entity_class = Individus
    label = u"CSG imposable sur les pensions de retraite"
    url = u"https://www.lassuranceretraite.fr/cs/Satellite/PUBPrincipale/Retraites/Paiement-Votre-Retraite/Prelevements-Sociaux?packedargs=null"

    def function(self, simulation, period):
        period = period.start.offset('first-of', 'month').period('month')
        rstbrut = simulation.calculate('rstbrut', period)
<<<<<<< HEAD
        law = simulation.legislation_at(period.start)

        montant_csg = montant_csg_crds(
            law_node = law.csg.retraite.imposable,
            base_sans_abattement = rstbrut,
            plafond_securite_sociale = law.cotsoc.gen.plafond_securite_sociale,
            )
        return period, montant_csg
=======
        csg_rempl = simulation.calculate('csg_rempl', period)
        P = simulation.legislation_at(period.start)

        plaf_ss = P.cotsoc.gen.plaf_ss
        csg = scale_tax_scales(TaxScalesTree('csg', P.csg.retraite), plaf_ss)
        taux_plein = csg['plein']['impos'].calc(rstbrut)
        taux_reduit = csg['reduit']['impos'].calc(rstbrut)
        csgrsti = (csg_rempl == 3) * taux_plein + (csg_rempl == 2) * taux_reduit
        return period, -csgrsti
>>>>>>> 13ffd1a9


@reference_formula
class crdsrst(SimpleFormulaColumn):
    column = FloatCol
    entity_class = Individus
    label = u"CRDS sur les pensions de retraite"
    url = u"http://www.pensions.bercy.gouv.fr/vous-%C3%AAtes-retrait%C3%A9-ou-pensionn%C3%A9/le-calcul-de-ma-pension/les-pr%C3%A9l%C3%A8vements-effectu%C3%A9s-sur-ma-pension"

    def function(self, simulation, period):
        period = period.start.offset('first-of', 'month').period('month')
        rstbrut = simulation.calculate('rstbrut', period)
        csg_rempl = simulation.calculate('csg_rempl', period)
<<<<<<< HEAD
        law = simulation.legislation_at(period.start)

        montant_crds = montant_csg_crds(
            law_node = law.crds.retraite,
            base_sans_abattement = rstbrut,
            plafond_securite_sociale = law.cotsoc.gen.plafond_securite_sociale,
            ) * (csg_rempl == 1)
        return period, montant_crds
=======
        P = simulation.legislation_at(period.start)

        plaf_ss = P.cotsoc.gen.plaf_ss
        crds = scale_tax_scales(TaxScalesTree('crds', P.crds.rst), plaf_ss)
        isexo = (csg_rempl == 1)
        return period, -crds['rst'].calc(rstbrut) * not_(isexo)
>>>>>>> 13ffd1a9


@reference_formula
class casa(DatedFormulaColumn):
    column = FloatCol
    entity_class = Individus
    label = u"Contribution additionnelle de solidarité et d'autonomie"
    url = u"http://www.service-public.fr/actualites/002691.html"

    @dated_function(date(2013, 4, 1))
    def function_2013(self, simulation, period):
        period = period.start.offset('first-of', 'month').period('month')
        rstbrut = simulation.calculate('rstbrut', period)
        irpp_holder = simulation.compute('irpp', period)
        csg_rempl = simulation.calculate('csg_rempl', period)
<<<<<<< HEAD
        law = simulation.legislation_at(period.start)

        irpp = self.cast_from_entity_to_roles(irpp_holder)
        casa = (csg_rempl == 3) * P.prelsoc.add_ret * rstbrut * (irpp > law.ir.recouvrement.seuil)
=======
        P = simulation.legislation_at(period.start)

        irpp = self.cast_from_entity_to_roles(irpp_holder)
        casa = (csg_rempl == 3) * P.prelsoc.add_ret * rstbrut * (irpp > P.ir.recouvrement.seuil)
>>>>>>> 13ffd1a9

        return period, - casa


@reference_formula
class rst(SimpleFormulaColumn):
    column = FloatCol
    entity_class = Individus
    label = u"Pensions de retraite imposables"
    url = u"http://vosdroits.service-public.fr/particuliers/F415.xhtml"

    def function(self, simulation, period):
        period = period
        rstbrut = simulation.calculate('rstbrut', period)
        csgrstd = simulation.calculate('csgrstd', period)

        return period, rstbrut + csgrstd


@reference_formula
class rstnet(SimpleFormulaColumn):
    column = FloatCol
    entity_class = Individus
    label = u"Pensions de retraite nettes"
    url = u"http://vosdroits.service-public.fr/particuliers/N20166.xhtml"

    # def function(self, rst, csgrsti, crdsrst, casa):
    # return rst + csgrsti + crdsrst + casa
    def function(self, simulation, period):
        period = period
        rst = simulation.calculate('rst', period)
        csgrsti = simulation.calculate('csgrsti', period)
        crdsrst = simulation.calculate('crdsrst', period)

        return period, rst + csgrsti + crdsrst<|MERGE_RESOLUTION|>--- conflicted
+++ resolved
@@ -29,13 +29,9 @@
 
 from numpy import logical_not as not_
 
-<<<<<<< HEAD
 
 from ..base import *  # noqa
 from . import montant_csg_crds
-=======
-from ..base import *  # noqa
->>>>>>> 13ffd1a9
 
 
 log = logging.getLogger(__name__)
@@ -115,16 +111,10 @@
         period = period.start.offset('first-of', 'month').period('month')
         chobrut = simulation.calculate('chobrut', period)
         csg_rempl = simulation.calculate('csg_rempl', period)
-<<<<<<< HEAD
         law = simulation.legislation_at(period.start)
         isexo = exo_csg_chom(chobrut, csg_rempl, law)
         csgchod = csgchod_sans_exo(chobrut, csg_rempl, law) * not_(isexo)
-=======
-        P = simulation.legislation_at(period.start)
-
-        isexo = exo_csg_chom(chobrut, csg_rempl, P)
-        csgchod = csgchod_sans_exo(chobrut, csg_rempl, P) * not_(isexo)
->>>>>>> 13ffd1a9
+
         return period, csgchod
 
 
@@ -139,17 +129,10 @@
         period = period.start.offset('first-of', 'month').period('month')
         chobrut = simulation.calculate('chobrut', period)
         csg_rempl = simulation.calculate('csg_rempl', period)
-<<<<<<< HEAD
-        law = simulation.legislation_at(period.start)
-
+        law = simulation.legislation_at(period.start)
         isexo = exo_csg_chom(chobrut, csg_rempl, law)
         csgchoi = csgchoi_sans_exo(chobrut, law) * not_(isexo)
-=======
-        P = simulation.legislation_at(period.start)
-
-        isexo = exo_csg_chom(chobrut, csg_rempl, P)
-        csgchoi = csgchoi_sans_exo(chobrut, csg_rempl, P) * not_(isexo)
->>>>>>> 13ffd1a9
+
         return period, csgchoi
 
 
@@ -164,17 +147,11 @@
         period = period.start.offset('first-of', 'month').period('month')
         chobrut = simulation.calculate('chobrut', period)
         csg_rempl = simulation.calculate('csg_rempl', period)
-<<<<<<< HEAD
         law = simulation.legislation_at(period.start)
 
         isexo = exo_csg_chom(chobrut, csg_rempl, law)
         crdscho = crdscho_sans_exo(chobrut, csg_rempl, law) * not_(isexo)
-=======
-        P = simulation.legislation_at(period.start)
-
-        isexo = exo_csg_chom(chobrut, csg_rempl, P)
-        crdscho = crdscho_sans_exo(chobrut, csg_rempl, P) * not_(isexo)
->>>>>>> 13ffd1a9
+
         return period, crdscho
 
 
@@ -224,7 +201,6 @@
         period = period.start.offset('first-of', 'month').period('month')
         rstbrut = simulation.calculate('rstbrut', period)
         csg_rempl = simulation.calculate('csg_rempl', period)
-<<<<<<< HEAD
         law = simulation.legislation_at(period.start)
 
         montant_csg = montant_csg_crds(
@@ -235,16 +211,6 @@
             plafond_securite_sociale = law.cotsoc.gen.plafond_securite_sociale,
             )
         return period, montant_csg
-=======
-        P = simulation.legislation_at(period.start)
-
-        plaf_ss = P.cotsoc.gen.plaf_ss
-        csg = scale_tax_scales(TaxScalesTree('csg', P.csg.retraite), plaf_ss)
-        taux_plein = csg['plein']['deduc'].calc(rstbrut)
-        taux_reduit = csg['reduit']['deduc'].calc(rstbrut)
-        csgrstd = (csg_rempl == 3) * taux_plein + (csg_rempl == 2) * taux_reduit
-        return period, -csgrstd
->>>>>>> 13ffd1a9
 
 
 @reference_formula
@@ -257,7 +223,6 @@
     def function(self, simulation, period):
         period = period.start.offset('first-of', 'month').period('month')
         rstbrut = simulation.calculate('rstbrut', period)
-<<<<<<< HEAD
         law = simulation.legislation_at(period.start)
 
         montant_csg = montant_csg_crds(
@@ -266,18 +231,6 @@
             plafond_securite_sociale = law.cotsoc.gen.plafond_securite_sociale,
             )
         return period, montant_csg
-=======
-        csg_rempl = simulation.calculate('csg_rempl', period)
-        P = simulation.legislation_at(period.start)
-
-        plaf_ss = P.cotsoc.gen.plaf_ss
-        csg = scale_tax_scales(TaxScalesTree('csg', P.csg.retraite), plaf_ss)
-        taux_plein = csg['plein']['impos'].calc(rstbrut)
-        taux_reduit = csg['reduit']['impos'].calc(rstbrut)
-        csgrsti = (csg_rempl == 3) * taux_plein + (csg_rempl == 2) * taux_reduit
-        return period, -csgrsti
->>>>>>> 13ffd1a9
-
 
 @reference_formula
 class crdsrst(SimpleFormulaColumn):
@@ -290,7 +243,6 @@
         period = period.start.offset('first-of', 'month').period('month')
         rstbrut = simulation.calculate('rstbrut', period)
         csg_rempl = simulation.calculate('csg_rempl', period)
-<<<<<<< HEAD
         law = simulation.legislation_at(period.start)
 
         montant_crds = montant_csg_crds(
@@ -299,14 +251,6 @@
             plafond_securite_sociale = law.cotsoc.gen.plafond_securite_sociale,
             ) * (csg_rempl == 1)
         return period, montant_crds
-=======
-        P = simulation.legislation_at(period.start)
-
-        plaf_ss = P.cotsoc.gen.plaf_ss
-        crds = scale_tax_scales(TaxScalesTree('crds', P.crds.rst), plaf_ss)
-        isexo = (csg_rempl == 1)
-        return period, -crds['rst'].calc(rstbrut) * not_(isexo)
->>>>>>> 13ffd1a9
 
 
 @reference_formula
@@ -322,17 +266,10 @@
         rstbrut = simulation.calculate('rstbrut', period)
         irpp_holder = simulation.compute('irpp', period)
         csg_rempl = simulation.calculate('csg_rempl', period)
-<<<<<<< HEAD
         law = simulation.legislation_at(period.start)
 
         irpp = self.cast_from_entity_to_roles(irpp_holder)
         casa = (csg_rempl == 3) * P.prelsoc.add_ret * rstbrut * (irpp > law.ir.recouvrement.seuil)
-=======
-        P = simulation.legislation_at(period.start)
-
-        irpp = self.cast_from_entity_to_roles(irpp_holder)
-        casa = (csg_rempl == 3) * P.prelsoc.add_ret * rstbrut * (irpp > P.ir.recouvrement.seuil)
->>>>>>> 13ffd1a9
 
         return period, - casa
 
