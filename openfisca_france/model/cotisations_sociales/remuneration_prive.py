--- conflicted
+++ resolved
@@ -140,10 +140,6 @@
         period = period  # TODO
         valeur_unitaire = simulation.calculate("titre_restaurant_valeur_unitaire", period)
         volume = simulation.calculate("titre_restaurant_volume", period)
-<<<<<<< HEAD
-
-=======
->>>>>>> c1c32c39
         taux_employeur = simulation.calculate('titre_restaurant_taux_employeur', period)
         taux_minimum_exoneration = (
             simulation.legislation_at(period.start).cotsoc.assiette.cantines_titres_restaurants.taux_minimum_exoneration
