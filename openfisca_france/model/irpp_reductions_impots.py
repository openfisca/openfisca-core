--- conflicted
+++ resolved
@@ -196,11 +196,7 @@
         maxEffectif = maxNonInv*not_(isinvalid) + P.max3*isinvalid
         max1 = maxEffectif - min_(f7db, maxEffectif)
 
-<<<<<<< HEAD
-    elif _P.datesim.year in (2009, 2010, 2011, 2012):  # TODO: Check 2011 and 2012
-=======
     elif _P.datesim.year in (2009, 2010, 2011, 2012, 2013):  # TODO: Check 2011, 2012 and 2013
->>>>>>> 1fa610b6
         annee1 = f7dq
         nbpacmin = nb_pac2 + f7dl
         maxBase = P.max1*not_(annee1) + P.max1_1ereAnnee*annee1
