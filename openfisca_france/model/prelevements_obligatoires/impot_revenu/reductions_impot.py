# -*- coding: utf-8 -*-

from __future__ import division

import logging

from numpy import minimum as min_, maximum as max_, logical_not as not_, around

from ...base import *  # noqa analysis:ignore


log = logging.getLogger(__name__)


class reductions(DatedVariable):
    column = FloatCol(default = 0)
    entity_class = FoyersFiscaux
    label = u"reductions"

    @dated_function(start = date(2002, 1, 1), stop = date(2002, 12, 31))
    def function_20020101_20021231(self, simulation, period):
        '''
        Renvoie la somme des réductions d'impôt à intégrer pour l'année 2002
        '''
        period = period.this_year
        adhcga = simulation.calculate('adhcga', period)
        assvie = simulation.calculate('assvie', period)
        cappme = simulation.calculate('cappme', period)
        cotsyn = simulation.calculate('cotsyn', period)
        dfppce = simulation.calculate('dfppce', period)
        daepad = simulation.calculate('daepad', period)
        doment = simulation.calculate('doment', period)
        domlog = simulation.calculate('domlog', period)
        donapd = simulation.calculate('donapd', period)
        ecpess = simulation.calculate('ecpess', period)
        garext = simulation.calculate('garext', period)
        intemp = simulation.calculate('intemp', period)
        invfor = simulation.calculate('invfor', period)
        invrev = simulation.calculate('invrev', period)
        ip_net = simulation.calculate('ip_net', period)
        prcomp = simulation.calculate('prcomp', period)
        rsceha = simulation.calculate('rsceha', period)
        saldom = simulation.calculate('saldom', period)
        spfcpi = simulation.calculate('spfcpi', period)

        total_reductions = (adhcga + assvie + cappme + cotsyn + dfppce + daepad + doment + domlog + donapd + ecpess +
                garext + intemp + invfor + invrev + prcomp + rsceha + saldom + spfcpi)
        return period, min_(ip_net, total_reductions)

    @dated_function(start = date(2003, 1, 1), stop = date(2004, 12, 31))
    def function_20030101_20041231(self, simulation, period):
        '''
        Renvoie la somme des réductions d'impôt à intégrer pour l'année 2003 et 2004
        '''
        period = period.this_year
        adhcga = simulation.calculate('adhcga', period)
        assvie = simulation.calculate('assvie', period)
        cappme = simulation.calculate('cappme', period)
        cotsyn = simulation.calculate('cotsyn', period)
        dfppce = simulation.calculate('dfppce', period)
        daepad = simulation.calculate('daepad', period)
        doment = simulation.calculate('doment', period)
        domlog = simulation.calculate('domlog', period)
        donapd = simulation.calculate('donapd', period)
        ecpess = simulation.calculate('ecpess', period)
        garext = simulation.calculate('garext', period)
        intemp = simulation.calculate('intemp', period)
        invfor = simulation.calculate('invfor', period)
        invrev = simulation.calculate('invrev', period)
        ip_net = simulation.calculate('ip_net', period)
        prcomp = simulation.calculate('prcomp', period)
        repsoc = simulation.calculate('repsoc', period)
        rsceha = simulation.calculate('rsceha', period)
        saldom = simulation.calculate('saldom', period)
        spfcpi = simulation.calculate('spfcpi', period)

        total_reductions = (adhcga + assvie + cappme + cotsyn + dfppce + daepad + doment + domlog + donapd + ecpess +
                garext + intemp + invfor + invrev + prcomp + repsoc + rsceha + saldom + spfcpi)
        return period, min_(ip_net, total_reductions)

    @dated_function(start = date(2005, 1, 1), stop = date(2005, 12, 31))
    def function_20050101_20051231(self, simulation, period):
        '''
        Renvoie la somme des réductions d'impôt à intégrer pour l'année 2005
        '''
        period = period.this_year
        adhcga = simulation.calculate('adhcga', period)
        cappme = simulation.calculate('cappme', period)
        cotsyn = simulation.calculate('cotsyn', period)
        daepad = simulation.calculate('daepad', period)
        dfppce = simulation.calculate('dfppce', period)
        doment = simulation.calculate('doment', period)
        domlog = simulation.calculate('domlog', period)
        donapd = simulation.calculate('donapd', period)
        ecpess = simulation.calculate('ecpess', period)
        intagr = simulation.calculate('intagr', period)
        intcon = simulation.calculate('intcon', period)
        invfor = simulation.calculate('invfor', period)
        invlst = simulation.calculate('invlst', period)
        ip_net = simulation.calculate('ip_net', period)
        prcomp = simulation.calculate('prcomp', period)
        repsoc = simulation.calculate('repsoc', period)
        rsceha = simulation.calculate('rsceha', period)
        saldom = simulation.calculate('saldom', period)
        spfcpi = simulation.calculate('spfcpi', period)

        total_reductions = (adhcga + cappme + cotsyn + daepad + dfppce + doment + domlog + donapd + ecpess + intagr +
                intcon + invfor + invlst + prcomp + repsoc + rsceha + saldom + spfcpi)
        return period, min_(ip_net, total_reductions)

    @dated_function(start = date(2006, 1, 1), stop = date(2006, 12, 31))
    def function_20060101_20061231(self, simulation, period):
        '''
        Renvoie la somme des réductions d'impôt à intégrer pour l'année 2006
        '''
        period = period.this_year
        adhcga = simulation.calculate('adhcga', period)
        cappme = simulation.calculate('cappme', period)
        cotsyn = simulation.calculate('cotsyn', period)
        creaen = simulation.calculate('creaen', period)
        daepad = simulation.calculate('daepad', period)
        deffor = simulation.calculate('deffor', period)
        dfppce = simulation.calculate('dfppce', period)
        doment = simulation.calculate('doment', period)
        domlog = simulation.calculate('domlog', period)
        donapd = simulation.calculate('donapd', period)
        ecpess = simulation.calculate('ecpess', period)
        intagr = simulation.calculate('intagr', period)
        invfor = simulation.calculate('invfor', period)
        invlst = simulation.calculate('invlst', period)
        ip_net = simulation.calculate('ip_net', period)
        prcomp = simulation.calculate('prcomp', period)
        repsoc = simulation.calculate('repsoc', period)
        rsceha = simulation.calculate('rsceha', period)
        saldom = simulation.calculate('saldom', period)
        sofica = simulation.calculate('sofica', period)
        spfcpi = simulation.calculate('spfcpi', period)

        total_reductions = (adhcga + cappme + cotsyn + creaen + daepad + deffor + dfppce + doment + domlog + donapd +
        ecpess + intagr + invfor + invlst + prcomp + repsoc + rsceha + saldom + sofica + spfcpi)
        return period, min_(ip_net, total_reductions)

    @dated_function(start = date(2007, 1, 1), stop = date(2007, 12, 31))
    def function_20070101_20071231(self, simulation, period):
        '''
        Renvoie la somme des réductions d'impôt à intégrer pour l'année 2007
        '''
        period = period.this_year
        adhcga = simulation.calculate('adhcga', period)
        cappme = simulation.calculate('cappme', period)
        cotsyn = simulation.calculate('cotsyn', period)
        creaen = simulation.calculate('creaen', period)
        daepad = simulation.calculate('daepad', period)
        deffor = simulation.calculate('deffor', period)
        dfppce = simulation.calculate('dfppce', period)
        doment = simulation.calculate('doment', period)
        domlog = simulation.calculate('domlog', period)
        donapd = simulation.calculate('donapd', period)
        ecpess = simulation.calculate('ecpess', period)
        intagr = simulation.calculate('intagr', period)
        invfor = simulation.calculate('invfor', period)
        invlst = simulation.calculate('invlst', period)
        ip_net = simulation.calculate('ip_net', period)
        prcomp = simulation.calculate('prcomp', period)
        repsoc = simulation.calculate('repsoc', period)
        rsceha = simulation.calculate('rsceha', period)
        saldom = simulation.calculate('saldom', period)
        sofica = simulation.calculate('sofica', period)
        spfcpi = simulation.calculate('spfcpi', period)

        total_reductions = (adhcga + cappme + cotsyn + creaen + daepad + deffor + dfppce + doment + domlog + donapd +
        ecpess + intagr + invfor + invlst + prcomp + repsoc + rsceha + saldom + sofica + spfcpi)

        return period, min_(ip_net, total_reductions)

    @dated_function(start = date(2008, 1, 1), stop = date(2008, 12, 31))
    def function_20080101_20081231(self, simulation, period):
        '''
        Renvoie la somme des réductions d'impôt à intégrer pour l'année 2008
        '''
        period = period.this_year
        adhcga = simulation.calculate('adhcga', period)
        cappme = simulation.calculate('cappme', period)
        cotsyn = simulation.calculate('cotsyn', period)
        creaen = simulation.calculate('creaen', period)
        daepad = simulation.calculate('daepad', period)
        deffor = simulation.calculate('deffor', period)
        dfppce = simulation.calculate('dfppce', period)
        doment = simulation.calculate('doment', period)
        domlog = simulation.calculate('domlog', period)
        donapd = simulation.calculate('donapd', period)
        ecpess = simulation.calculate('ecpess', period)
        intagr = simulation.calculate('intagr', period)
        invfor = simulation.calculate('invfor', period)
        invlst = simulation.calculate('invlst', period)
        ip_net = simulation.calculate('ip_net', period)
        mohist = simulation.calculate('mohist', period)
        prcomp = simulation.calculate('prcomp', period)
        repsoc = simulation.calculate('repsoc', period)
        rsceha = simulation.calculate('rsceha', period)
        saldom = simulation.calculate('saldom', period)
        sofica = simulation.calculate('sofica', period)
        spfcpi = simulation.calculate('spfcpi', period)

        total_reductions = (adhcga + cappme + cotsyn + creaen + daepad + deffor + dfppce + doment + domlog + donapd +
        ecpess + intagr + invfor + invlst + mohist + prcomp + repsoc + rsceha + saldom + sofica + spfcpi)
        return period, min_(ip_net, total_reductions)

    @dated_function(start = date(2009, 1, 1), stop = date(2009, 12, 31))
    def function_20090101_20091231(self, simulation, period):
        '''
        Renvoie la somme des réductions d'impôt à intégrer pour l'année 2009
        '''
        period = period.this_year
        adhcga = simulation.calculate('adhcga', period)
        cappme = simulation.calculate('cappme', period)
        cotsyn = simulation.calculate('cotsyn', period)
        creaen = simulation.calculate('creaen', period)
        daepad = simulation.calculate('daepad', period)
        deffor = simulation.calculate('deffor', period)
        dfppce = simulation.calculate('dfppce', period)
        doment = simulation.calculate('doment', period)
        domlog = simulation.calculate('domlog', period)
        domsoc = simulation.calculate('domsoc', period)
        donapd = simulation.calculate('donapd', period)
        ecodev = simulation.calculate('ecodev', period)
        ecpess = simulation.calculate('ecpess', period)
        intagr = simulation.calculate('intagr', period)
        invfor = simulation.calculate('invfor', period)
        invlst = simulation.calculate('invlst', period)
        ip_net = simulation.calculate('ip_net', period)
        locmeu = simulation.calculate('locmeu', period)
        mohist = simulation.calculate('mohist', period)
        prcomp = simulation.calculate('prcomp', period)
        repsoc = simulation.calculate('repsoc', period)
        resimm = simulation.calculate('resimm', period)
        rsceha = simulation.calculate('rsceha', period)
        saldom = simulation.calculate('saldom', period)
        scelli = simulation.calculate('scelli', period)
        sofica = simulation.calculate('sofica', period)
        sofipe = simulation.calculate('sofipe', period)
        spfcpi = simulation.calculate('spfcpi', period)

        total_reductions = (adhcga + cappme + cotsyn + creaen + daepad + deffor + dfppce + doment + domlog + domsoc +
        donapd + ecodev + ecpess + intagr + invfor + invlst + locmeu + mohist + prcomp + repsoc + resimm + rsceha +
        saldom + scelli + sofica + sofipe + spfcpi)
        return period, min_(ip_net, total_reductions)

    @dated_function(start = date(2010, 1, 1), stop = date(2010, 12, 31))
    def function_20100101_20101231(self, simulation, period):  # TODO: check (sees checked) and report in Niches.xls
        '''
        Renvoie la somme des réductions d'impôt à intégrer pour l'année 2010
        '''
        period = period.this_year
        adhcga = simulation.calculate('adhcga', period)
        cappme = simulation.calculate('cappme', period)
        cotsyn = simulation.calculate('cotsyn', period)
        creaen = simulation.calculate('creaen', period)
        daepad = simulation.calculate('daepad', period)
        deffor = simulation.calculate('deffor', period)
        dfppce = simulation.calculate('dfppce', period)
        doment = simulation.calculate('doment', period)
        domlog = simulation.calculate('domlog', period)
        domsoc = simulation.calculate('domsoc', period)
        donapd = simulation.calculate('donapd', period)
        ecpess = simulation.calculate('ecpess', period)
        intagr = simulation.calculate('intagr', period)
        invfor = simulation.calculate('invfor', period)
        invlst = simulation.calculate('invlst', period)
        ip_net = simulation.calculate('ip_net', period)
        locmeu = simulation.calculate('locmeu', period)
        mohist = simulation.calculate('mohist', period)
        patnat = simulation.calculate('patnat', period)
        prcomp = simulation.calculate('prcomp', period)
        repsoc = simulation.calculate('repsoc', period)
        resimm = simulation.calculate('resimm', period)
        rsceha = simulation.calculate('rsceha', period)
        saldom = simulation.calculate('saldom', period)
        scelli = simulation.calculate('scelli', period)
        sofica = simulation.calculate('sofica', period)
        sofipe = simulation.calculate('sofipe', period)
        spfcpi = simulation.calculate('spfcpi', period)

        total_reductions = (adhcga + cappme + cotsyn + creaen + daepad + deffor + dfppce + doment + domlog + domsoc +
        donapd + ecpess + intagr + invfor + invlst + locmeu + mohist + patnat + prcomp + repsoc + resimm + rsceha +
        saldom + scelli + sofica + sofipe + spfcpi)  # TODO: check (sees checked) and report in Niches.xls
        return period, min_(ip_net, total_reductions)

    @dated_function(start = date(2011, 1, 1), stop = date(2011, 12, 31))
    def function_20110101_20111231(self, simulation, period):
        '''
        Renvoie la somme des réductions d'impôt à intégrer pour l'année 2011
        '''
        period = period.this_year
        adhcga = simulation.calculate('adhcga', period)
        cappme = simulation.calculate('cappme', period)
        cotsyn = simulation.calculate('cotsyn', period)
        creaen = simulation.calculate('creaen', period)
        daepad = simulation.calculate('daepad', period)
        deffor = simulation.calculate('deffor', period)
        dfppce = simulation.calculate('dfppce', period)
        doment = simulation.calculate('doment', period)
        domlog = simulation.calculate('domlog', period)
        domsoc = simulation.calculate('domsoc', period)
        donapd = simulation.calculate('donapd', period)
        ecpess = simulation.calculate('ecpess', period)
        intagr = simulation.calculate('intagr', period)
        invfor = simulation.calculate('invfor', period)
        invlst = simulation.calculate('invlst', period)
        ip_net = simulation.calculate('ip_net', period)
        locmeu = simulation.calculate('locmeu', period)
        mohist = simulation.calculate('mohist', period)
        patnat = simulation.calculate('patnat', period)
        prcomp = simulation.calculate('prcomp', period)
        repsoc = simulation.calculate('repsoc', period)
        resimm = simulation.calculate('resimm', period)
        rsceha = simulation.calculate('rsceha', period)
        saldom = simulation.calculate('saldom', period)
        scelli = simulation.calculate('scelli', period)
        sofica = simulation.calculate('sofica', period)
        sofipe = simulation.calculate('sofipe', period)
        spfcpi = simulation.calculate('spfcpi', period)

        total_reductions = (adhcga + cappme + cotsyn + creaen + daepad + deffor + dfppce + doment + domlog + domsoc +
        donapd + ecpess + intagr + invfor + invlst + locmeu + mohist + patnat + prcomp + repsoc + resimm + rsceha +
        saldom + scelli + sofica + sofipe + spfcpi)
        return period, min_(ip_net, total_reductions)

    @dated_function(start = date(2012, 1, 1), stop = date(2012, 12, 31))
    def function_20120101_20121231(self, simulation, period):
        '''
        Renvoie la somme des réductions d'impôt à intégrer pour l'année 2012
        '''
        period = period.this_year
        adhcga = simulation.calculate('adhcga', period)
        cappme = simulation.calculate('cappme', period)
        creaen = simulation.calculate('creaen', period)
        daepad = simulation.calculate('daepad', period)
        deffor = simulation.calculate('deffor', period)
        dfppce = simulation.calculate('dfppce', period)
        doment = simulation.calculate('doment', period)
        domlog = simulation.calculate('domlog', period)
        domsoc = simulation.calculate('domsoc', period)
        donapd = simulation.calculate('donapd', period)
        ecpess = simulation.calculate('ecpess', period)
        intagr = simulation.calculate('intagr', period)
        invfor = simulation.calculate('invfor', period)
        invlst = simulation.calculate('invlst', period)
        ip_net = simulation.calculate('ip_net', period)
        locmeu = simulation.calculate('locmeu', period)
        mohist = simulation.calculate('mohist', period)
        patnat = simulation.calculate('patnat', period)
        prcomp = simulation.calculate('prcomp', period)
        repsoc = simulation.calculate('repsoc', period)
        resimm = simulation.calculate('resimm', period)
        rsceha = simulation.calculate('rsceha', period)
        saldom = simulation.calculate('saldom', period)
        scelli = simulation.calculate('scelli', period)
        sofica = simulation.calculate('sofica', period)
        spfcpi = simulation.calculate('spfcpi', period)

        total_reductions = (adhcga + cappme + creaen + daepad + deffor + dfppce + doment + domlog + domsoc +
        donapd + ecpess + intagr + invfor + invlst + locmeu + mohist + patnat + prcomp + repsoc + resimm + rsceha +
        saldom + scelli + sofica + spfcpi)
        return period, min_(ip_net, total_reductions)

    @dated_function(start = date(2013, 1, 1), stop = date(2013, 12, 31))
    def function_20130101_20131231(self, simulation, period):
        '''
        Renvoie la somme des réductions d'impôt à intégrer pour l'année 2013
        '''
        period = period.this_year
        accult = simulation.calculate('accult', period)
        adhcga = simulation.calculate('adhcga', period)
        cappme = simulation.calculate('cappme', period)
        creaen = simulation.calculate('creaen', period)
        daepad = simulation.calculate('daepad', period)
        deffor = simulation.calculate('deffor', period)
        dfppce = simulation.calculate('dfppce', period)
        doment = simulation.calculate('doment', period)
        domlog = simulation.calculate('domlog', period)
        donapd = simulation.calculate('donapd', period)
        duflot = simulation.calculate('duflot', period)
        ecpess = simulation.calculate('ecpess', period)
        garext = simulation.calculate('garext', period)
        intagr = simulation.calculate('intagr', period)
        invfor = simulation.calculate('invfor', period)
        invlst = simulation.calculate('invlst', period)
        ip_net = simulation.calculate('ip_net', period)
        locmeu = simulation.calculate('locmeu', period)
        mecena = simulation.calculate('mecena', period)
        mohist = simulation.calculate('mohist', period)
        patnat = simulation.calculate('patnat', period)
        prcomp = simulation.calculate('prcomp', period)
        reduction_impot_exceptionnelle = simulation.calculate('reduction_impot_exceptionnelle', period)
        repsoc = simulation.calculate('repsoc', period)
        resimm = simulation.calculate('resimm', period)
        rsceha = simulation.calculate('rsceha', period)
        saldom = simulation.calculate('saldom', period)
        scelli = simulation.calculate('scelli', period)
        sofica = simulation.calculate('sofica', period)
        spfcpi = simulation.calculate('spfcpi', period)

        total_reductions = (accult + adhcga + cappme + creaen + daepad + deffor + dfppce + doment + domlog + donapd +
        duflot + ecpess + garext + intagr + invfor + invlst + locmeu + mecena + mohist +
        patnat + prcomp + reduction_impot_exceptionnelle + repsoc + resimm + rsceha + saldom + scelli + sofica +
        spfcpi)
        return period, min_(ip_net, total_reductions)

        # pour tous les dfppce:
        # : note de bas de page
        # TODO: plafonnement pour parti politiques depuis 2012 P.ir.reductions_impots.dfppce.max_niv


class adhcga(Variable):
    column = FloatCol(default = 0)
    entity_class = FoyersFiscaux
    label = u"adhcga"

    def function(self, simulation, period):
        '''
        Frais de comptabilité et d'adhésion à un CGA ou AA
        2002-
        '''
        period = period.this_year
        f7ff = simulation.calculate('f7ff', period)
        f7fg = simulation.calculate('f7fg', period)
        P = simulation.legislation_at(period.start).ir.reductions_impots.adhcga

        return period, min_(f7ff, P.max * f7fg)


class assvie(Variable):
    column = FloatCol(default = 0)
    entity_class = FoyersFiscaux
    label = u"assvie"
    start_date = date(2002, 1, 1)
    stop_date = date(2004, 12, 31)

    def function(self, simulation, period):
        '''
        Assurance-vie (cases GW, GX et GY de la 2042)
        2002-2004
        '''
        period = period.this_year
        nb_pac = simulation.calculate('nb_pac', period)
        f7gw = simulation.calculate('f7gw', period)
        f7gx = simulation.calculate('f7gx', period)
        f7gy = simulation.calculate('f7gy', period)
        P = simulation.legislation_at(period.start).ir.reductions_impots.assvie

        max1 = P.max + nb_pac * P.pac
        return period, P.taux * min_(f7gw + f7gx + f7gy, max1)


class cappme(DatedVariable):
    column = FloatCol(default = 0)
    entity_class = FoyersFiscaux
    label = u"cappme"

    @dated_function(start = date(2002, 1, 1), stop = date(2002, 12, 31))
    def function_20020101_20021231(self, simulation, period):
        '''
        Souscriptions au capital des PME
        2002
        '''
        period = period.this_year
        marpac = simulation.calculate('marpac', period)
        f7cf = simulation.calculate('f7cf', period)
        _P = simulation.legislation_at(period.start)
        P = simulation.legislation_at(period.start).ir.reductions_impots.cappme

        base = f7cf
        seuil = P.seuil * (marpac + 1)
        return period, P.taux * min_(base, seuil)

    @dated_function(start = date(2003, 1, 1), stop = date(2003, 12, 31))
    def function_20030101_20031231(self, simulation, period):
        '''
        Souscriptions au capital des PME
        2003
        '''
        period = period.this_year
        marpac = simulation.calculate('marpac', period)
        f7cf = simulation.calculate('f7cf', period)
        f7cl = simulation.calculate('f7cl', period)
        _P = simulation.legislation_at(period.start)
        P = simulation.legislation_at(period.start).ir.reductions_impots.cappme

        base = f7cf + f7cl
        seuil = P.seuil * (marpac + 1)
        return period, P.taux * min_(base, seuil)

    @dated_function(start = date(2004, 1, 1), stop = date(2004, 12, 31))
    def function_20040101_20041231(self, simulation, period):
        '''
        Souscriptions au capital des PME
        2004
        '''
        period = period.this_year
        marpac = simulation.calculate('marpac', period)
        f7cf = simulation.calculate('f7cf', period)
        f7cl = simulation.calculate('f7cl', period)
        f7cm = simulation.calculate('f7cm', period)
        _P = simulation.legislation_at(period.start)
        P = simulation.legislation_at(period.start).ir.reductions_impots.cappme

        base = f7cf + f7cl + f7cm
        seuil = P.seuil * (marpac + 1)
        return period, P.taux * min_(base, seuil)

    @dated_function(start = date(2005, 1, 1), stop = date(2008, 12, 31))
    def function_20050101_20081231(self, simulation, period):
        '''
        Souscriptions au capital des PME
        2005-2008
        '''
        period = period.this_year
        marpac = simulation.calculate('marpac', period)
        f7cf = simulation.calculate('f7cf', period)
        f7cl = simulation.calculate('f7cl', period)
        f7cm = simulation.calculate('f7cm', period)
        f7cn = simulation.calculate('f7cn', period)
        _P = simulation.legislation_at(period.start)
        P = simulation.legislation_at(period.start).ir.reductions_impots.cappme

        base = f7cf + f7cl + f7cm + f7cn
        seuil = P.seuil * (marpac + 1)
        return period, P.taux * min_(base, seuil)

    @dated_function(start = date(2009, 1, 1), stop = date(2010, 12, 31))
    def function_20090101_20101231(self, simulation, period):
        '''
        Souscriptions au capital des PME
        2009-2010
        '''
        period = period.this_year
        marpac = simulation.calculate('marpac', period)
        f7cf = simulation.calculate('f7cf', period)
        f7cl = simulation.calculate('f7cl', period)
        f7cm = simulation.calculate('f7cm', period)
        f7cn = simulation.calculate('f7cn', period)
        f7cu = simulation.calculate('f7cu', period)
        _P = simulation.legislation_at(period.start)
        P = simulation.legislation_at(period.start).ir.reductions_impots.cappme

        base = f7cf + f7cl + f7cm + f7cn + f7cu
        seuil = P.seuil * (marpac + 1)
        seuil = P.seuil_tpe * (marpac + 1) * (f7cu > 0) + P.seuil * (marpac + 1) * (f7cu <= 0)
        return period, P.taux * min_(base, seuil)

    @dated_function(start = date(2011, 1, 1), stop = date(2011, 12, 31))
    def function_20110101_20111231(self, simulation, period):
        '''
        Souscriptions au capital des PME
        2011
        '''
        period = period.this_year
        marpac = simulation.calculate('marpac', period)
        f7cf = simulation.calculate('f7cf', period)
        f7cl = simulation.calculate('f7cl', period)
        f7cm = simulation.calculate('f7cm', period)
        f7cn = simulation.calculate('f7cn', period)
        f7cq = simulation.calculate('f7cq', period)
        f7cu = simulation.calculate('f7cu', period)
        _P = simulation.legislation_at(period.start)
        P = simulation.legislation_at(period.start).ir.reductions_impots.cappme

        base = f7cl + f7cm + f7cn + f7cq
        seuil = P.seuil_tpe * (marpac + 1) * (f7cu > 0) + P.seuil * (marpac + 1) * (f7cu <= 0)
        max0 = max_(seuil - base, 0)
        return period, max_(P.taux25 * min_(base, seuil), P.taux * min_(max0, f7cf + f7cu))

    @dated_function(start = date(2012, 1, 1), stop = date(2012, 12, 31))
    def function_20120101_20121231(self, simulation, period):
        '''
        Souscriptions au capital des PME
        2012 cf. 2041 GR
        '''
        period = period.this_year
        marpac = simulation.calculate('marpac', period)
        f7cf = simulation.calculate('f7cf', period)
        f7cl = simulation.calculate('f7cl', period)
        f7cm = simulation.calculate('f7cm', period)
        f7cn = simulation.calculate('f7cn', period)
        f7cq = simulation.calculate('f7cq', period)
        f7cu = simulation.calculate('f7cu', period)
        _P = simulation.legislation_at(period.start)
        P = simulation.legislation_at(period.start).ir.reductions_impots.cappme

        #TODO: gérer les changements de situation familiale
        base = f7cl + f7cm + f7cn
        seuil1 = P.seuil * (marpac + 1)
        seuil2 = max_(0, P.seuil_tpe * (marpac + 1) - min_(base, seuil1) - min_(f7cq, seuil1) - min_(f7cu, seuil1))
        seuil3 = min_(P.seuil_tpe * (marpac + 1) - min_(base, seuil1) - min_(f7cq, seuil1), seuil1)
        return period, P.taux25 * min_(base, seuil1) + P.taux * min_(f7cq, seuil1) + P.taux18 * (min_(f7cf, seuil3) +
                mini(f7cu, seuil2, seuil1))

    @dated_function(start = date(2013, 1, 1), stop = date(2013, 12, 31))
    def function_20130101_20131231(self, simulation, period):
        '''
        Souscriptions au capital des PME
        2013
        '''
        period = period.this_year
        marpac = simulation.calculate('marpac', period)
        f7cc = simulation.calculate('f7cc', period)
        f7cf = simulation.calculate('f7cf', period)
        f7cl = simulation.calculate('f7cl', period)
        f7cm = simulation.calculate('f7cm', period)
        f7cn = simulation.calculate('f7cn', period)
        f7cq = simulation.calculate('f7cq', period)
        f7cu = simulation.calculate('f7cu', period)
        _P = simulation.legislation_at(period.start)
        P = simulation.legislation_at(period.start).ir.reductions_impots.cappme

        base = f7cl + f7cm
        seuil1 = P.seuil * (marpac + 1)
        seuil2 = max_(0, P.seuil_tpe * (marpac + 1) - min_(base, seuil1) - min_(f7cn, seuil1) - min_(f7cu, seuil1))
        seuil3 = min_(P.seuil_tpe * (marpac + 1) - min_(base, seuil1) - min_(f7cq, seuil1), seuil1)
        return period, P.taux25 * min_(base, seuil1) + P.taux22 * min_(f7cn, seuil1) + P.taux18 * (min_(f7cf + f7cc, seuil3) +
                min_(f7cu + f7cq, seuil2))


class cotsyn(Variable):
    column = FloatCol(default = 0)
    entity_class = FoyersFiscaux
    label = u"cotsyn"

    def function(self, simulation, period):
        '''
        Cotisations syndicales (2002-20131
        '''
        period = period.this_year
        f7ac_holder = simulation.compute('f7ac', period)
        salaire_imposable_holder = simulation.compute_add('salaire_imposable', period)
        cho_holder = simulation.compute('chomage_imposable', period)
        rst_holder = simulation.compute('retraite_imposable', period)
        P = simulation.legislation_at(period.start).ir.reductions_impots.cotsyn

        f7ac = self.filter_role(f7ac_holder, role = VOUS)
        f7ae = self.filter_role(f7ac_holder, role = CONJ)
        f7ag = self.filter_role(f7ac_holder, role = PAC1)

        chomage_imposable = self.split_by_roles(cho_holder)
        retraite_imposable = self.split_by_roles(rst_holder)
        salaire_imposable = self.split_by_roles(salaire_imposable_holder)

        tx = P.seuil

        salv, salc, salp = salaire_imposable[VOUS], salaire_imposable[CONJ], salaire_imposable[PAC1]
        chov, choc, chop = chomage_imposable[VOUS], chomage_imposable[CONJ], chomage_imposable[PAC1]
        rstv, rstc, rstp = retraite_imposable[VOUS], retraite_imposable[CONJ], retraite_imposable[PAC1]
        maxv = (salv + chov + rstv) * tx
        maxc = (salc + choc + rstc) * tx
        maxp = (salp + chop + rstp) * tx

        return period, P.taux * (min_(f7ac, maxv) + min_(f7ae, maxc) + min_(f7ag, maxp))


class creaen(DatedVariable):
    column = FloatCol(default = 0)
    entity_class = FoyersFiscaux
    label = u"creaen"

    @dated_function(start = date(2006, 1, 1), stop = date(2008, 12, 31))
    def function_20060101_20081231(self, simulation, period):
        '''
        Aide aux créateurs et repreneurs d'entreprises
        2006-2008
        '''
        period = period.this_year
        f7fy = simulation.calculate('f7fy', period)
        f7gy = simulation.calculate('f7gy', period)
        _P = simulation.legislation_at(period.start)
        P = simulation.legislation_at(period.start).ir.reductions_impots.creaen

        return period, (P.base * f7fy + P.hand * f7gy)

    @dated_function(start = date(2009, 1, 1), stop = date(2009, 12, 31))
    def function_20090101_20091231(self, simulation, period):
        '''
        Aide aux créateurs et repreneurs d'entreprises
        2009
        '''
        period = period.this_year
        f7fy = simulation.calculate('f7fy', period)
        f7gy = simulation.calculate('f7gy', period)
        f7jy = simulation.calculate('f7jy', period)
        f7hy = simulation.calculate('f7hy', period)
        f7ky = simulation.calculate('f7ky', period)
        f7iy = simulation.calculate('f7iy', period)
        _P = simulation.legislation_at(period.start)
        P = simulation.legislation_at(period.start).ir.reductions_impots.creaen

        return period, (P.base * ((f7jy + f7fy) + f7hy / 2) +
                    P.hand * ((f7ky + f7gy) + f7iy / 2))

    @dated_function(start = date(2010, 1, 1), stop = date(2011, 12, 31))
    def function_20100101_20111231(self, simulation, period):
        '''
        Aide aux créateurs et repreneurs d'entreprises
        2010-2011
        '''
        period = period.this_year
        f7fy = simulation.calculate('f7fy', period)
        f7gy = simulation.calculate('f7gy', period)
        f7jy = simulation.calculate('f7jy', period)
        f7hy = simulation.calculate('f7hy', period)
        f7ky = simulation.calculate('f7ky', period)
        f7iy = simulation.calculate('f7iy', period)
        f7ly = simulation.calculate('f7ly', period)
        f7my = simulation.calculate('f7my', period)
        _P = simulation.legislation_at(period.start)
        P = simulation.legislation_at(period.start).ir.reductions_impots.creaen

        return period, (P.base * ((f7jy + f7fy) + (f7hy + f7ly) / 2) +
                    P.hand * ((f7ky + f7gy) + (f7iy + f7my) / 2))

    @dated_function(start = date(2012, 1, 1), stop = date(2014, 12, 31))
    def function_20120101_20141231(self, simulation, period):
        '''
        Aide aux créateurs et repreneurs d'entreprises
        2012-
        '''
        period = period.this_year
        f7ly = simulation.calculate('f7ly', period)
        f7my = simulation.calculate('f7my', period)
        _P = simulation.legislation_at(period.start)
        P = simulation.legislation_at(period.start).ir.reductions_impots.creaen

        return period, (P.base * (f7ly / 2) +
                    P.hand * (f7my / 2))


class deffor(Variable):
    column = FloatCol(default = 0)
    entity_class = FoyersFiscaux
    label = u"deffor"
    start_date = date(2006, 1, 1)

    def function(self, simulation, period):
        '''
        Défense des forêts contre l'incendie
        2006-
        '''
        period = period.this_year
        f7uc = simulation.calculate('f7uc', period)
        P = simulation.legislation_at(period.start).ir.reductions_impots.deffor

        return period, P.taux * min_(f7uc, P.max)


class daepad(Variable):
    column = FloatCol(default = 0)
    entity_class = FoyersFiscaux
    label = u"daepad"

    def function(self, simulation, period):
        '''
        Dépenses d'accueil dans un établissement pour personnes âgées dépendantes
        ?-
        '''
        period = period.this_year
        f7cd = simulation.calculate('f7cd', period)
        f7ce = simulation.calculate('f7ce', period)
        P = simulation.legislation_at(period.start).ir.reductions_impots.daepad

        return period, P.taux * (min_(f7cd, P.max) + min_(f7ce, P.max))


class dfppce(DatedVariable):
    column = FloatCol(default = 0)
    entity_class = FoyersFiscaux
    label = u"dfppce"

    @dated_function(start = date(2002, 1, 1), stop = date(2003, 12, 31))
    def function_20020101_20031231(self, simulation, period):
        '''
        Dons aux autres oeuvres et dons effectués pour le financement des partis
        politiques et des campagnes électorales
        '''
        period = period.this_year
        rbg_int = simulation.calculate('rbg_int', period)
        f7uf = simulation.calculate('f7uf', period)
        _P = simulation.legislation_at(period.start)
        P = simulation.legislation_at(period.start).ir.reductions_impots.dfppce

        base = f7uf
        max1 = P.max * rbg_int
        return period, P.taux * min_(base, max1)

    @dated_function(start = date(2004, 1, 1), stop = date(2004, 12, 31))
    def function_20040101_20041231(self, simulation, period):
        '''
        Dons aux autres oeuvres et dons effectués pour le financement des partis
        politiques et des campagnes électorales
        '''
        period = period.this_year
        rbg_int = simulation.calculate('rbg_int', period)
        f7uf = simulation.calculate('f7uf', period)
        f7xs = simulation.calculate('f7xs', period)
        _P = simulation.legislation_at(period.start)
        P = simulation.legislation_at(period.start).ir.reductions_impots.dfppce

        base = f7uf + f7xs
        max1 = P.max * rbg_int
        return period, P.taux * min_(base, max1)

    @dated_function(start = date(2005, 1, 1), stop = date(2005, 12, 31))
    def function_20050101_20051231(self, simulation, period):
        '''
        Dons aux autres oeuvres et dons effectués pour le financement des partis
        politiques et des campagnes électorales
        '''
        period = period.this_year
        rbg_int = simulation.calculate('rbg_int', period)
        f7uf = simulation.calculate('f7uf', period)
        f7xs = simulation.calculate('f7xs', period)
        f7xt = simulation.calculate('f7xt', period)
        _P = simulation.legislation_at(period.start)
        P = simulation.legislation_at(period.start).ir.reductions_impots.dfppce

        base = f7uf + f7xs + f7xt
        max1 = P.max * rbg_int
        return period, P.taux * min_(base, max1)

    @dated_function(start = date(2006, 1, 1), stop = date(2006, 12, 31))
    def function_20060101_20061231(self, simulation, period):
        '''
        Dons aux autres oeuvres et dons effectués pour le financement des partis
        politiques et des campagnes électorales
        '''
        period = period.this_year
        rbg_int = simulation.calculate('rbg_int', period)
        f7uf = simulation.calculate('f7uf', period)
        f7xs = simulation.calculate('f7xs', period)
        f7xt = simulation.calculate('f7xt', period)
        f7xu = simulation.calculate('f7xu', period)
        _P = simulation.legislation_at(period.start)
        P = simulation.legislation_at(period.start).ir.reductions_impots.dfppce

        base = f7uf + f7xs + f7xt + f7xu
        max1 = P.max * rbg_int
        return period, P.taux * min_(base, max1)

    @dated_function(start = date(2007, 1, 1), stop = date(2007, 12, 31))
    def function_20070101_20071231(self, simulation, period):
        '''
        Dons aux autres oeuvres et dons effectués pour le financement des partis
        politiques et des campagnes électorales
        '''
        period = period.this_year
        rbg_int = simulation.calculate('rbg_int', period)
        f7uf = simulation.calculate('f7uf', period)
        f7xs = simulation.calculate('f7xs', period)
        f7xt = simulation.calculate('f7xt', period)
        f7xu = simulation.calculate('f7xu', period)
        f7xw = simulation.calculate('f7xw', period)
        _P = simulation.legislation_at(period.start)
        P = simulation.legislation_at(period.start).ir.reductions_impots.dfppce

        base = f7uf + f7xs + f7xt + f7xu + f7xw
        max1 = P.max * rbg_int
        return period, P.taux * min_(base, max1)

    @dated_function(start = date(2008, 1, 1), stop = date(2010, 12, 31))
    def function_20080101_20101231(self, simulation, period):
        '''
        Dons aux autres oeuvres et dons effectués pour le financement des partis
        politiques et des campagnes électorales
        '''
        period = period.this_year
        rbg_int = simulation.calculate('rbg_int', period)
        f7uf = simulation.calculate('f7uf', period)
        f7xs = simulation.calculate('f7xs', period)
        f7xt = simulation.calculate('f7xt', period)
        f7xu = simulation.calculate('f7xu', period)
        f7xw = simulation.calculate('f7xw', period)
        f7xy = simulation.calculate('f7xy', period)
        _P = simulation.legislation_at(period.start)
        P = simulation.legislation_at(period.start).ir.reductions_impots.dfppce

        base = f7uf + f7xs + f7xt + f7xu + f7xw + f7xy
        max1 = P.max * rbg_int
        return period, P.taux * min_(base, max1)

    @dated_function(start = date(2011, 1, 1), stop = date(2011, 12, 31))
    def function_20110101_20111231(self, simulation, period):
        '''
        Dons aux autres oeuvres et dons effectués pour le financement des partis
        politiques et des campagnes électorales (2011-2013)
        '''
        period = period.this_year
        rbg_int = simulation.calculate('rbg_int', period)
        f7uf = simulation.calculate('f7uf', period)
        f7xs = simulation.calculate('f7xs', period)
        f7xt = simulation.calculate('f7xt', period)
        f7xu = simulation.calculate('f7xu', period)
        f7xw = simulation.calculate('f7xw', period)
        f7xy = simulation.calculate('f7xy', period)
        f7vc = simulation.calculate('f7vc', period)
        P = simulation.legislation_at(period.start).ir.reductions_impots.dfppce

        base = f7uf + f7vc + f7xs + f7xt + f7xu + f7xw + f7xy
        max1 = P.max * rbg_int
        return period, P.taux * min_(base, max1)

    @dated_function(start = date(2012, 1, 1), stop = date(2012, 12, 31))
    def function_20120101_20121231(self, simulation, period):
        '''
        Dons aux autres oeuvres et dons effectués pour le financement des partis
        politiques et des campagnes électorales (2011-2013)
        '''
        period = period.this_year
        rbg_int = simulation.calculate('rbg_int', period)
        f7uf = simulation.calculate('f7uf', period)
        f7xs = simulation.calculate('f7xs', period)
        f7xt = simulation.calculate('f7xt', period)
        f7xu = simulation.calculate('f7xu', period)
        f7xw = simulation.calculate('f7xw', period)
        f7xy = simulation.calculate('f7xy', period)
        f7vc = simulation.calculate('f7vc', period)
        P = simulation.legislation_at(period.start).ir.reductions_impots.dfppce

        base = min_(P.max_niv, f7uf) + f7vc + f7xs + f7xt + f7xu + f7xw + f7xy
        max1 = P.max * rbg_int
        return period, P.taux * min_(base, max1)

    @dated_function(start = date(2013, 1, 1), stop = date(2013, 12, 31))
    def function_20130101_20131231(self, simulation, period):
        '''
        Dons aux autres oeuvres et dons effectués pour le financement des partis
        politiques et des campagnes électorales (2011-2013)
        '''
        period = period.this_year
        rbg_int = simulation.calculate('rbg_int', period)
        f7uf = simulation.calculate('f7uf', period)
        f7uh = simulation.calculate('f7uh', period)
        f7xs = simulation.calculate('f7xs', period)
        f7xt = simulation.calculate('f7xt', period)
        f7xu = simulation.calculate('f7xu', period)
        f7xw = simulation.calculate('f7xw', period)
        f7xy = simulation.calculate('f7xy', period)
        f7vc = simulation.calculate('f7vc', period)
        P = simulation.legislation_at(period.start).ir.reductions_impots.dfppce

        base = min_(P.max_niv, f7uf + f7uh) + f7vc + f7xs + f7xt + f7xu + f7xw + f7xy
        max1 = P.max * rbg_int
        return period, P.taux * min_(base, max1)


    # TODO: note de bas de page
    #       Introduire plus de détails dans la déclaration pour séparer les dons aux partis poitiques
    #       et aux candidats des autres dons


# Outre-mer : TODO: plafonnement, cf. 2041-GE 2042-IOM
class doment(DatedVariable):
    column = FloatCol(default = 0)
    entity_class = FoyersFiscaux
    label = u"doment"

    @dated_function(start = date(2005, 1, 1), stop = date(2005, 12, 31))
    def function_20050101_20051231(self, simulation, period):
        '''
        Investissements dans les DOM-TOM dans le cadre d'une entrepise.
        '''
        period = period.this_year
        f7ur = simulation.calculate('f7ur', period)
        f7oz = simulation.calculate('f7oz', period)
        f7pz = simulation.calculate('f7pz', period)
        f7qz = simulation.calculate('f7qz', period)
        f7rz = simulation.calculate('f7rz', period)

        return period,  f7ur + f7oz + f7pz + f7qz + f7rz

    @dated_function(start = date(2006, 1, 1), stop = date(2008, 12, 31))
    def function_20060101_20081231(self, simulation, period):
        '''
        Investissements dans les DOM-TOM dans le cadre d'une entrepise.
        '''
        period = period.this_year
        f7ur = simulation.calculate('f7ur', period)
        f7oz = simulation.calculate('f7oz', period)
        f7pz = simulation.calculate('f7pz', period)
        f7qz = simulation.calculate('f7qz', period)
        f7rz = simulation.calculate('f7rz', period)
        f7sz = simulation.calculate('f7sz', period)

        return period,  f7ur + f7oz + f7pz + f7qz + f7rz + f7sz

    @dated_function(start = date(2009, 1, 1), stop = date(2009, 12, 31))
    def function_20090101_20091231(self, simulation, period):
        '''
        Investissements dans les DOM-TOM dans le cadre d'une entrepise.
        '''
        period = period.this_year
        f7oz = simulation.calculate('f7oz', period)
        f7pz = simulation.calculate('f7pz', period)
        f7qz = simulation.calculate('f7qz', period)
        f7rz = simulation.calculate('f7rz', period)
        f7sz = simulation.calculate('f7sz', period)
        f7qe = simulation.calculate('f7qe', period)
        f7qf = simulation.calculate('f7qf', period)
        f7qg = simulation.calculate('f7qg', period)
        f7qh = simulation.calculate('f7qh', period)
        f7qi = simulation.calculate('f7qi', period)
        f7qj = simulation.calculate('f7qj', period)

        return period,  f7oz + f7pz + f7qz + f7rz + f7sz + f7qe + f7qf + f7qg + f7qh + f7qi + f7qj

    @dated_function(start = date(2010, 1, 1), stop = date(2010, 12, 31))
    def function_20100101_20101231(self, simulation, period):
        '''
        Investissements dans les DOM-TOM dans le cadre d'une entrepise.
        '''
        period = period.this_year
        f7oz = simulation.calculate('f7oz', period)
        f7pz = simulation.calculate('f7pz', period)
        f7qz = simulation.calculate('f7qz', period)
        f7rz = simulation.calculate('f7rz', period)
        f7qe = simulation.calculate('f7qe', period)
        f7qf = simulation.calculate('f7qf', period)
        f7qg = simulation.calculate('f7qg', period)
        f7qh = simulation.calculate('f7qh', period)
        f7qi = simulation.calculate('f7qi', period)
        f7qj = simulation.calculate('f7qj', period)
        f7qo = simulation.calculate('f7qo', period)
        f7qp = simulation.calculate('f7qp', period)
        f7qq = simulation.calculate('f7qq', period)
        f7qr = simulation.calculate('f7qr', period)
        f7qs = simulation.calculate('f7qs', period)
        f7mm = simulation.calculate('f7mm', period)
        f7ma = simulation.calculate('f7ma', period)
        f7lg = simulation.calculate('f7lg', period)
        f7ks = simulation.calculate('f7ks', period)
        f7ls = simulation.calculate('f7ls', period)

        return period, (f7oz + f7pz + f7qz + f7rz + f7qe + f7qf + f7qg + f7qh + f7qi + f7qj + f7qo + f7qp + f7qq + f7qr + f7qs +
                    f7mm + f7ma + f7lg + f7ks + f7ls)

    @dated_function(start = date(2011, 1, 1), stop = date(2011, 12, 31))
    def function_20110101_20111231(self, simulation, period):
        '''
        Investissements dans les DOM-TOM dans le cadre d'une entrepise.
        '''
        period = period.this_year
        f7ks = simulation.calculate('f7ks', period)
        f7kt = simulation.calculate('f7kt', period)
        f7ku = simulation.calculate('f7ku', period)
        f7lg = simulation.calculate('f7lg', period)
        f7lh = simulation.calculate('f7lh', period)
        f7li = simulation.calculate('f7li', period)
        f7mm = simulation.calculate('f7mm', period)
        f7ma = simulation.calculate('f7ma', period)
        f7mb = simulation.calculate('f7mb', period)
        f7mc = simulation.calculate('f7mc', period)
        f7mn = simulation.calculate('f7mn', period)
        f7oz = simulation.calculate('f7oz', period)
        f7pa = simulation.calculate('f7pa', period)
        f7pb = simulation.calculate('f7pb', period)
        f7pd = simulation.calculate('f7pd', period)
        f7pe = simulation.calculate('f7pe', period)
        f7pf = simulation.calculate('f7pf', period)
        f7ph = simulation.calculate('f7ph', period)
        f7pi = simulation.calculate('f7pi', period)
        f7pj = simulation.calculate('f7pj', period)
        f7pl = simulation.calculate('f7pl', period)
        f7pz = simulation.calculate('f7pz', period)
        f7qz = simulation.calculate('f7qz', period)
        f7qe = simulation.calculate('f7qe', period)
        f7qf = simulation.calculate('f7qf', period)
        f7qg = simulation.calculate('f7qg', period)
        f7qh = simulation.calculate('f7qh', period)
        f7qi = simulation.calculate('f7qi', period)
        f7qo = simulation.calculate('f7qo', period)
        f7qp = simulation.calculate('f7qp', period)
        f7qq = simulation.calculate('f7qq', period)
        f7qr = simulation.calculate('f7qr', period)
        f7qv = simulation.calculate('f7qv', period)

        return period, (f7ks + f7kt + f7ku + f7lg + f7lh + f7li + f7mb + f7mn + f7mc + f7mm + f7ma +  f7oz + f7pa + f7pb + f7pd +
                    f7pe + f7pf + f7ph + f7pi + f7pj + f7pl + f7pz + f7qz + f7qf + f7qg + f7qh + f7qi + f7qo +
                    f7qp + f7qq + f7qr + f7qe + f7qv)

    @dated_function(start = date(2012, 1, 1), stop = date(2012, 12, 31))
    def function_20120101_20121231(self, simulation, period):
        '''
        Investissements dans les DOM-TOM dans le cadre d'une entrepise.
        '''
        period = period.this_year
        f7ks = simulation.calculate('f7ks', period)
        f7kt = simulation.calculate('f7kt', period)
        f7ku = simulation.calculate('f7ku', period)
        f7lg = simulation.calculate('f7lg', period)
        f7lh = simulation.calculate('f7lh', period)
        f7li = simulation.calculate('f7li', period)
        f7ma = simulation.calculate('f7ma', period)
        f7mb = simulation.calculate('f7mb', period)
        f7mc = simulation.calculate('f7mc', period)
        f7mm = simulation.calculate('f7mm', period)
        f7mn = simulation.calculate('f7mn', period)
        f7nu = simulation.calculate('f7nu', period)
        f7nv = simulation.calculate('f7nv', period)
        f7nw = simulation.calculate('f7nw', period)
        f7ny = simulation.calculate('f7ny', period)
        f7pa = simulation.calculate('f7pa', period)
        f7pb = simulation.calculate('f7pb', period)
        f7pd = simulation.calculate('f7pd', period)
        f7pe = simulation.calculate('f7pe', period)
        f7pf = simulation.calculate('f7pf', period)
        f7ph = simulation.calculate('f7ph', period)
        f7pi = simulation.calculate('f7pi', period)
        f7pj = simulation.calculate('f7pj', period)
        f7pl = simulation.calculate('f7pl', period)
        f7pm = simulation.calculate('f7pm', period)
        f7pn = simulation.calculate('f7pn', period)
        f7po = simulation.calculate('f7po', period)
        f7pp = simulation.calculate('f7pp', period)
        f7pr = simulation.calculate('f7pr', period)
        f7ps = simulation.calculate('f7ps', period)
        f7pt = simulation.calculate('f7pt', period)
        f7pu = simulation.calculate('f7pu', period)
        f7pw = simulation.calculate('f7pw', period)
        f7px = simulation.calculate('f7px', period)
        f7py = simulation.calculate('f7py', period)
        f7pz = simulation.calculate('f7pz', period)
        f7qe = simulation.calculate('f7qe', period)
        f7qf = simulation.calculate('f7qf', period)
        f7qg = simulation.calculate('f7qg', period)
        f7qi = simulation.calculate('f7qi', period)
        f7qo = simulation.calculate('f7qo', period)
        f7qp = simulation.calculate('f7qp', period)
        f7qr = simulation.calculate('f7qr', period)
        f7qv = simulation.calculate('f7qv', period)
        f7qz = simulation.calculate('f7qz', period)
        f7rg = simulation.calculate('f7rg', period)
        f7ri = simulation.calculate('f7ri', period)
        f7rj = simulation.calculate('f7rj', period)
        f7rk = simulation.calculate('f7rk', period)
        f7rl = simulation.calculate('f7rl', period)
        f7rm = simulation.calculate('f7rm', period)
        f7ro = simulation.calculate('f7ro', period)
        f7rp = simulation.calculate('f7rp', period)
        f7rq = simulation.calculate('f7rq', period)
        f7rr = simulation.calculate('f7rr', period)
        f7rt = simulation.calculate('f7rt', period)
        f7ru = simulation.calculate('f7ru', period)
        f7rv = simulation.calculate('f7rv', period)
        f7rw = simulation.calculate('f7rw', period)
        f7rx = simulation.calculate('f7rx', period)
        f7ry = simulation.calculate('f7ry', period)

        return period, (f7ks + f7kt + f7ku + f7lg + f7lh + f7li + f7ma + f7mb + f7mc + f7mm + f7mn +  f7pz + f7nu + f7nv + f7nw +
                    f7ny + f7pa + f7pb + f7pd + f7pe + f7pf + f7ph + f7pi + f7pj + f7pl + f7pm + f7pn + f7po + f7pp + f7pr +
                    f7ps + f7pt + f7pu + f7pw + f7px + f7py + f7qe + f7qf + f7qg + f7qi + f7qo + f7qp + f7qr + f7qv + f7qz +
                    f7rg + f7ri + f7rj + f7rk + f7rl + f7rm + f7ro + f7rp + f7rq + f7rr + f7rt + f7ru + f7rv + f7rw)

    @dated_function(start = date(2013, 1, 1), stop = date(2013, 12, 31))
    def function_20130101_20131231(self, simulation, period):
        '''
        Investissements dans les DOM-TOM dans le cadre d'une entrepise.
        '''
        period = period.this_year
        fhsa = simulation.calculate('fhsa', period)
        fhsb = simulation.calculate('fhsb', period)
        fhsf = simulation.calculate('fhsf', period)
        fhsg = simulation.calculate('fhsg', period)
        fhsc = simulation.calculate('fhsc', period)
        fhsh = simulation.calculate('fhsh', period)
        fhse = simulation.calculate('fhse', period)
        fhsj = simulation.calculate('fhsj', period)
        fhsk = simulation.calculate('fhsk', period)
        fhsl = simulation.calculate('fhsl', period)
        fhsp = simulation.calculate('fhsp', period)
        fhsq = simulation.calculate('fhsq', period)
        fhsm = simulation.calculate('fhsm', period)
        fhsr = simulation.calculate('fhsr', period)
        fhso = simulation.calculate('fhso', period)
        fhst = simulation.calculate('fhst', period)
        fhsu = simulation.calculate('fhsu', period)
        fhsv = simulation.calculate('fhsv', period)
        fhsw = simulation.calculate('fhsw', period)
        fhsz = simulation.calculate('fhsz', period)
        fhta = simulation.calculate('fhta', period)
        fhtb = simulation.calculate('fhtb', period)
        fhtd = simulation.calculate('fhtd', period)
        f7ks = simulation.calculate('f7ks', period)
        f7kt = simulation.calculate('f7kt', period)
        f7ku = simulation.calculate('f7ku', period)
        f7lg = simulation.calculate('f7lg', period)
        f7lh = simulation.calculate('f7lh', period)
        f7li = simulation.calculate('f7li', period)
        f7ma = simulation.calculate('f7ma', period)
        f7mb = simulation.calculate('f7mb', period)
        f7mc = simulation.calculate('f7mc', period)
        f7mm = simulation.calculate('f7mm', period)
        f7mn = simulation.calculate('f7mn', period)
        f7nu = simulation.calculate('f7nu', period)
        f7nv = simulation.calculate('f7nv', period)
        f7nw = simulation.calculate('f7nw', period)
        f7ny = simulation.calculate('f7ny', period)
        f7pa = simulation.calculate('f7pa', period)
        f7pb = simulation.calculate('f7pb', period)
        f7pd = simulation.calculate('f7pd', period)
        f7pe = simulation.calculate('f7pe', period)
        f7pf = simulation.calculate('f7pf', period)
        f7ph = simulation.calculate('f7ph', period)
        f7pi = simulation.calculate('f7pi', period)
        f7pj = simulation.calculate('f7pj', period)
        f7pl = simulation.calculate('f7pl', period)
        f7pm = simulation.calculate('f7pm', period)
        f7pn = simulation.calculate('f7pn', period)
        f7po = simulation.calculate('f7po', period)
        f7pp = simulation.calculate('f7pp', period)
        f7pr = simulation.calculate('f7pr', period)
        f7ps = simulation.calculate('f7ps', period)
        f7pt = simulation.calculate('f7pt', period)
        f7pu = simulation.calculate('f7pu', period)
        f7pw = simulation.calculate('f7pw', period)
        f7px = simulation.calculate('f7px', period)
        f7py = simulation.calculate('f7py', period)
        f7qe = simulation.calculate('f7qe', period)
        f7qf = simulation.calculate('f7qf', period)
        f7qg = simulation.calculate('f7qg', period)
        f7qi = simulation.calculate('f7qi', period)
        f7qo = simulation.calculate('f7qo', period)
        f7qp = simulation.calculate('f7qp', period)
        f7qr = simulation.calculate('f7qr', period)
        f7qv = simulation.calculate('f7qv', period)
        f7qz = simulation.calculate('f7qz', period)
        f7rg = simulation.calculate('f7rg', period)
        f7ri = simulation.calculate('f7ri', period)
        f7rj = simulation.calculate('f7rj', period)
        f7rk = simulation.calculate('f7rk', period)
        f7rl = simulation.calculate('f7rl', period)
        f7rm = simulation.calculate('f7rm', period)
        f7ro = simulation.calculate('f7ro', period)
        f7rp = simulation.calculate('f7rp', period)
        f7rq = simulation.calculate('f7rq', period)
        f7rr = simulation.calculate('f7rr', period)
        f7rt = simulation.calculate('f7rt', period)
        f7ru = simulation.calculate('f7ru', period)
        f7rv = simulation.calculate('f7rv', period)
        f7rw = simulation.calculate('f7rw', period)
        f7ry = simulation.calculate('f7ry', period)

        return period, (fhsa + fhsb + fhsf + fhsg + fhsc + fhsh + fhse + fhsj + fhsk + fhsl + fhsp + fhsq + fhsm + fhsr + fhso +
                    fhst + fhsu + fhsv + fhsw + fhsz + fhta + fhtb + fhtd + f7ks + f7kt + f7ku + f7lg + f7lh + f7li + f7ma +
                    f7mb + f7mc + f7mm + f7mn + f7nu + f7nv + f7nw + f7ny + f7pa + f7pb + f7pd + f7pe + f7pf + f7ph + f7pi +
                    f7pj + f7pl + f7pm + f7pn + f7po + f7pp + f7pr + f7ps + f7pt + f7pu + f7pw + f7px + f7py + f7qe + f7qf +
                    f7qg + f7qi + f7qo + f7qp + f7qr + f7qv + f7qz + f7rg + f7ri + f7rj + f7rk + f7rl + f7rm + f7ro + f7rp +
                    f7rq + f7rr + f7rt + f7ru + f7rv + f7rw)

        # TODO: vérifier pour 2002
        # TODO: pb 7ul 2005-2009 (ITRED = 0 au lieu de 20€ (forfaitaire), dû à ça : Cochez [7UL] si vous déclarez en ligne pour
        # la première fois vos revenus 2008 et si vous utilisez un moyen automatique de paiement (prélèvement mensuel ou à
        # l'échéance ou paiement par voie électronique))


        # TODO: vérifier les dates des variables de doment et domsoc (y sont-elles encore en 2013 par ex ?)

class domlog(DatedVariable):
    column = FloatCol(default = 0)
    entity_class = FoyersFiscaux
    label = u"domlog"

    @dated_function(start = date(2002, 1, 1), stop = date(2002, 12, 31))
    def function_20020101_20021231(self, simulation, period):
        '''
        Investissements OUTRE-MER dans le secteur du logement et autres secteurs d’activité
        2002
        '''
        period = period.this_year
        f7ua = simulation.calculate('f7ua', period)
        f7ub = simulation.calculate('f7ub', period)
        f7uc = simulation.calculate('f7uc', period)
        f7uj = simulation.calculate('f7uj', period)
        _P = simulation.legislation_at(period.start)
        P = simulation.legislation_at(period.start).ir.reductions_impots.domlog

        return period, P.taux1 * f7uj + P.taux2 * (f7ua + f7ub + f7uc)

    @dated_function(start = date(2003, 1, 1), stop = date(2004, 12, 31))
    def function_20030101_20041231(self, simulation, period):
        '''
        Investissements OUTRE-MER dans le secteur du logement et autres secteurs d’activité
        2003-2004
        '''
        period = period.this_year
        f7ua = simulation.calculate('f7ua', period)
        f7ub = simulation.calculate('f7ub', period)
        f7uc = simulation.calculate('f7uc', period)
        f7ui = simulation.calculate('f7ui', period)
        f7uj = simulation.calculate('f7uj', period)
        _P = simulation.legislation_at(period.start)
        P = simulation.legislation_at(period.start).ir.reductions_impots.domlog

        return period, P.taux1 * f7uj + P.taux2 * (f7ua + f7ub + f7uc) + f7ui

    @dated_function(start = date(2005, 1, 1), stop = date(2007, 12, 31))
    def function_20050101_20071231(self, simulation, period):
        '''
        Investissements OUTRE-MER dans le secteur du logement et autres secteurs d’activité
        2005-2007
        '''
        period = period.this_year
        f7ua = simulation.calculate('f7ua', period)
        f7ub = simulation.calculate('f7ub', period)
        f7uc = simulation.calculate('f7uc', period)
        f7ui = simulation.calculate('f7ui', period)
        f7uj = simulation.calculate('f7uj', period)
        _P = simulation.legislation_at(period.start)
        P = simulation.legislation_at(period.start).ir.reductions_impots.domlog

        return period, P.taux1 * f7uj + P.taux2 * (f7ua + f7ub) + f7ui

    @dated_function(start = date(2008, 1, 1), stop = date(2008, 12, 31))
    def function_20080101_20081231(self, simulation, period):
        '''
        Investissements OUTRE-MER dans le secteur du logement et autres secteurs d’activité
        2008
        '''
        period = period.this_year
        f7ui = simulation.calculate('f7ui', period)

        return period, f7ui

    @dated_function(start = date(2009, 1, 1), stop = date(2009, 12, 31))
    def function_20090101_20091231(self, simulation, period):
        '''
        Investissements OUTRE-MER dans le secteur du logement et autres secteurs d’activité
        2009
        '''
        period = period.this_year
        f7qb = simulation.calculate('f7qb', period)
        f7qc = simulation.calculate('f7qc', period)
        f7qd = simulation.calculate('f7qd', period)
        f7qk = simulation.calculate('f7qk', period)

        return period, f7qb + f7qc + f7qd + f7qk / 2

    @dated_function(start = date(2010, 1, 1), stop = date(2010, 12, 31))
    def function_20100101_20101231(self, simulation, period):
        '''
        Investissements OUTRE-MER dans le secteur du logement et autres secteurs d’activité
        2010
        TODO: Plafonnement sur la notice
        '''
        period = period.this_year
        f7qb = simulation.calculate('f7qb', period)
        f7qc = simulation.calculate('f7qc', period)
        f7qd = simulation.calculate('f7qd', period)
        f7ql = simulation.calculate('f7ql', period)
        f7qt = simulation.calculate('f7qt', period)
        f7qm = simulation.calculate('f7qm', period)

        return period, f7qb + f7qc + f7qd + f7ql + f7qt + f7qm

    @dated_function(start = date(2011, 1, 1), stop = date(2011, 12, 31))
    def function_20110101_20111231(self, simulation, period):
        '''
        Investissements OUTRE-MER dans le secteur du logement et autres secteurs d’activité
        2011
        TODO: Plafonnement sur la notice
        '''
        period = period.this_year
        f7qb = simulation.calculate('f7qb', period)
        f7qc = simulation.calculate('f7qc', period)
        f7qd = simulation.calculate('f7qd', period)
        f7ql = simulation.calculate('f7ql', period)
        f7qm = simulation.calculate('f7qm', period)
        f7qt = simulation.calculate('f7qt', period)
        f7oa = simulation.calculate('f7oa', period)
        f7ob = simulation.calculate('f7ob', period)
        f7oc = simulation.calculate('f7oc', period)
        f7oh = simulation.calculate('f7oh', period)
        f7oi = simulation.calculate('f7oi', period)
        f7oj = simulation.calculate('f7oj', period)
        f7ok = simulation.calculate('f7ok', period)

        return period, f7qb + f7qc + f7qd + f7ql + f7qm + f7qt + f7oa + f7ob + f7oc + f7oh + f7oi + f7oj + f7ok

    @dated_function(start = date(2012, 1, 1), stop = date(2012, 12, 31))
    def function_20120101_20121231(self, simulation, period):
        '''
        Investissements OUTRE-MER dans le secteur du logement et autres secteurs d’activité
        2012
        TODO: Plafonnement sur la notice
        '''
        period = period.this_year
        f7qb = simulation.calculate('f7qb', period)
        f7qc = simulation.calculate('f7qc', period)
        f7qd = simulation.calculate('f7qd', period)
        f7ql = simulation.calculate('f7ql', period)
        f7qm = simulation.calculate('f7qm', period)
        f7qt = simulation.calculate('f7qt', period)
        f7oa = simulation.calculate('f7oa', period)
        f7ob = simulation.calculate('f7ob', period)
        f7oc = simulation.calculate('f7oc', period)
        f7oh = simulation.calculate('f7oh', period)
        f7oi = simulation.calculate('f7oi', period)
        f7oj = simulation.calculate('f7oj', period)
        f7ok = simulation.calculate('f7ok', period)
        f7ol = simulation.calculate('f7ol', period)
        f7om = simulation.calculate('f7om', period)
        f7on = simulation.calculate('f7on', period)
        f7oo = simulation.calculate('f7oo', period)
        f7op = simulation.calculate('f7op', period)
        f7oq = simulation.calculate('f7oq', period)
        f7or = simulation.calculate('f7or', period)
        f7os = simulation.calculate('f7os', period)
        f7ot = simulation.calculate('f7ot', period)
        f7ou = simulation.calculate('f7ou', period)
        f7ov = simulation.calculate('f7ov', period)
        f7ow = simulation.calculate('f7ow', period)

        return period, (f7qb + f7qc + f7qd + f7ql + f7qm + f7qt + f7oa + f7ob + f7oc + f7oh + f7oi + f7oj + f7ok + f7ol + f7om +
                    f7on + f7oo + f7op + f7oq + f7or + f7os + f7ot + f7ou + f7ov + f7ow)

    @dated_function(start = date(2013, 1, 1), stop = date(2013, 12, 31))
    def function_20130101_20131231(self, simulation, period):
        '''
        Investissements OUTRE-MER dans le secteur du logement et autres secteurs d’activité
        2013
        TODO: Plafonnement sur la notice
        '''
        period = period.this_year
        fhod = simulation.calculate('fhod', period)
        fhoe = simulation.calculate('fhoe', period)
        fhof = simulation.calculate('fhof', period)
        fhog = simulation.calculate('fhog', period)
        fhox = simulation.calculate('fhox', period)
        fhoy = simulation.calculate('fhoy', period)
        fhoz = simulation.calculate('fhoz', period)
        f7qb = simulation.calculate('f7qb', period)
        f7qc = simulation.calculate('f7qc', period)
        f7qd = simulation.calculate('f7qd', period)
        f7ql = simulation.calculate('f7ql', period)
        f7qm = simulation.calculate('f7qm', period)
        f7qt = simulation.calculate('f7qt', period)
        f7oa = simulation.calculate('f7oa', period)
        f7ob = simulation.calculate('f7ob', period)
        f7oc = simulation.calculate('f7oc', period)
        f7oh = simulation.calculate('f7oh', period)
        f7oi = simulation.calculate('f7oi', period)
        f7oj = simulation.calculate('f7oj', period)
        f7ok = simulation.calculate('f7ok', period)
        f7ol = simulation.calculate('f7ol', period)
        f7om = simulation.calculate('f7om', period)
        f7on = simulation.calculate('f7on', period)
        f7oo = simulation.calculate('f7oo', period)
        f7op = simulation.calculate('f7op', period)
        f7oq = simulation.calculate('f7oq', period)
        f7or = simulation.calculate('f7or', period)
        f7os = simulation.calculate('f7os', period)
        f7ot = simulation.calculate('f7ot', period)
        f7ou = simulation.calculate('f7ou', period)
        f7ov = simulation.calculate('f7ov', period)
        f7ow = simulation.calculate('f7ow', period)

        return period, (f7qb + f7qc + f7qd + f7ql + f7qm + f7qt + f7oa + f7ob + f7oc + f7oh + f7oi + f7oj + f7ok + f7ol + f7om +
                    f7on + f7oo + f7op + f7oq + f7or + f7os + f7ot + f7ou + f7ov + f7ow + fhod + fhoe +
                    fhof + fhog + fhox + fhoy + fhoz)


#En accord avec la DGFiP mais pas de 7ub et 7uj dans la notice


class domsoc(DatedVariable):
    column = FloatCol(default = 0)
    entity_class = FoyersFiscaux
    label = u"domsoc"

    @dated_function(start = date(2010, 1, 1), stop = date(2012, 12, 31))
    def function_20100101_20121231(self, simulation, period):
        '''
        Investissements outre-mer dans le logement social (déclaration n°2042 IOM)
        2010-
        TODO plafonnement à 15% f7qa / liens avec autres investissments ?
        '''
        period = period.this_year
        f7qn = simulation.calculate('f7qn', period)
        f7qk = simulation.calculate('f7qk', period)
        f7qu = simulation.calculate('f7qu', period)
        f7kg = simulation.calculate('f7kg', period)
        f7kh = simulation.calculate('f7kh', period)
        f7ki = simulation.calculate('f7ki', period)
        f7qj = simulation.calculate('f7qj', period)
        f7qs = simulation.calculate('f7qs', period)
        f7qw = simulation.calculate('f7qw', period)
        f7qx = simulation.calculate('f7qx', period)

        return period,  f7qn + f7qk + f7qu + f7kg + f7kh + f7ki + f7qj + f7qs + f7qw + f7qx

    @dated_function(start = date(2013, 1, 1), stop = date(2013, 12, 31))
    def function_20130101_20131231(self, simulation, period):
        '''
        Investissements outre-mer dans le logement social (déclaration n°2042 IOM)
        2013
        TODO plafonnement à 15% f7qa / liens avec autres investissments ?
        '''
        period = period.this_year
        fhra = simulation.calculate('fhra', period)
        fhrb = simulation.calculate('fhrb', period)
        fhrc = simulation.calculate('fhrc', period)
        fhrd = simulation.calculate('fhrd', period)
        f7qn = simulation.calculate('f7qn', period)
        f7qk = simulation.calculate('f7qk', period)
        f7qu = simulation.calculate('f7qu', period)
        f7kg = simulation.calculate('f7kg', period)
        f7kh = simulation.calculate('f7kh', period)
        f7ki = simulation.calculate('f7ki', period)
        f7qj = simulation.calculate('f7qj', period)
        f7qs = simulation.calculate('f7qs', period)
        f7qw = simulation.calculate('f7qw', period)
        f7qx = simulation.calculate('f7qx', period)

        return period,  fhra + fhrb + fhrc + fhrd + f7qn + f7qk + f7qu + f7kg + f7kh + f7ki + f7qj + f7qs + f7qw + f7qx


class donapd(DatedVariable):
    column = FloatCol(default = 0)
    entity_class = FoyersFiscaux
    label = u"donapd"

    @dated_function(start = date(2002, 1, 1), stop = date(2010, 12, 31))
    def function_20020101_20101231(self, simulation, period):
        '''
        Dons effectués à  des organises d'aide aux personnes en difficulté (2002-2010)
        '''
        period = period.this_year
        f7ud = simulation.calculate('f7ud', period)
        P = simulation.legislation_at(period.start).ir.reductions_impots.donapd

        return period, P.taux * min_(f7ud, P.max)

    @dated_function(start = date(2011, 1, 1), stop = date(2013, 12, 31))
    def function_20110101_20131231(self, simulation, period):
        '''
        Dons effectués à  des organises d'aide aux personnes en difficulté (2011-2013)
        '''
        period = period.this_year
        f7ud = simulation.calculate('f7ud', period)
        f7va = simulation.calculate('f7va', period)
        P = simulation.legislation_at(period.start).ir.reductions_impots.donapd

        return period, P.taux * min_(f7ud + f7va, P.max)


class duflot(Variable):
    column = FloatCol(default = 0)
    entity_class = FoyersFiscaux
    label = u"duflot"
    start_date = date(2013, 1, 1)

    def function(self, simulation, period):
        '''
        Investissements locatifs interméiaires (loi Duflot)
        2013-
        '''
        period = period.this_year
        f7gh = simulation.calculate('f7gh', period)
        f7gi = simulation.calculate('f7gi', period)
        P = simulation.legislation_at(period.start).ir.reductions_impots.duflot

        return period, min_(P.plafond, P.taux_m * f7gh + P.taux_om * f7gi) / 9


#TODO: / 5 dans trois TOM

class ecodev(Variable):
    column = FloatCol(default = 0)
    entity_class = FoyersFiscaux
    label = u"ecodev"
    start_date = date(2009, 1, 1)
    stop_date = date(2009, 12, 31)

    def function(self, simulation, period):
        '''
        Sommes versées sur un compte épargne codéveloppement (case 7UH)
        2009
        '''
        period = period.this_year
        f7uh = simulation.calculate('f7uh', period)
        rbg_int = simulation.calculate('rbg_int', period)
        P = simulation.legislation_at(period.start).ir.reductions_impots.ecodev

        return period, min_(f7uh * P.taux, min_(P.base * rbg_int, P.max))  # page3 ligne 18


class ecpess(Variable):
    column = FloatCol(default = 0)
    entity_class = FoyersFiscaux
    label = u"ecpess"

    def function(self, simulation, period):
        '''
        Réduction d'impôt au titre des enfants à charge poursuivant leurs études secondaires ou supérieures
        '''
        period = period.this_year
        f7ea = simulation.calculate('f7ea', period)
        f7eb = simulation.calculate('f7eb', period)
        f7ec = simulation.calculate('f7ec', period)
        f7ed = simulation.calculate('f7ed', period)
        f7ef = simulation.calculate('f7ef', period)
        f7eg = simulation.calculate('f7eg', period)
        P = simulation.legislation_at(period.start).ir.reductions_impots.ecpess

        return period, (P.col * (f7ea + f7eb / 2) +
                P.lyc * (f7ec + f7ed / 2) +
                P.sup * (f7ef + f7eg / 2))


class garext(DatedVariable):
    column = FloatCol(default = 0)
    entity_class = FoyersFiscaux
    label = u"garext"

    @dated_function(start = date(2002, 1, 1), stop = date(2002, 12, 31))
    def function_20020101_20021231(self, simulation, period):
        '''
        Frais de garde des enfants à l’extérieur du domicile (cases GA, GB, GC de la 2042)
        et GE, GF, GG
        2002
        '''
        period = period.this_year
        f7ga = simulation.calculate('f7ga', period)
        f7gb = simulation.calculate('f7gb', period)
        f7gc = simulation.calculate('f7gc', period)
        _P = simulation.legislation_at(period.start)
        P = simulation.legislation_at(period.start).ir.reductions_impots.garext

        max1 = P.max
        return period, P.taux * (min_(f7ga, max1) + min_(f7gb, max1) + min_(f7gc, max1))

    @dated_function(start = date(2003, 1, 1), stop = date(2005, 12, 31))
    def function_20030101_20051231(self, simulation, period):
        '''
        Frais de garde des enfants à l’extérieur du domicile (cases GA, GB, GC de la 2042)
        et GE, GF, GG
        2003-2005
        '''
        period = period.this_year
        f7ga = simulation.calculate('f7ga', period)
        f7gb = simulation.calculate('f7gb', period)
        f7gc = simulation.calculate('f7gc', period)
        f7ge = simulation.calculate('f7ge', period)
        f7gf = simulation.calculate('f7gf', period)
        f7gg = simulation.calculate('f7gg', period)
        _P = simulation.legislation_at(period.start)
        P = simulation.legislation_at(period.start).ir.reductions_impots.garext

        max1 = P.max
        max2 = P.max / 2
        return period, P.taux * (min_(f7ga, max1) +
                           min_(f7gb, max1) +
                           min_(f7gc, max1) +
                           min_(f7ge, max2) +
                           min_(f7gf, max2) +
                           min_(f7gg, max2))


class intagr(Variable):
    column = FloatCol(default = 0)
    entity_class = FoyersFiscaux
    label = u"intagr"
    start_date = date(2005, 1, 1)

    def function(self, simulation, period):
        '''
        Intérêts pour paiement différé accordé aux agriculteurs
        2005-
        '''
        period = period.this_year
        f7um = simulation.calculate('f7um', period)
        marpac = simulation.calculate('marpac', period)
        P = simulation.legislation_at(period.start).ir.reductions_impots.intagr

        max1 = P.max * (1 + marpac)
        return period, P.taux * min_(f7um, max1)


class intcon(Variable):
    column = FloatCol(default = 0)
    entity_class = FoyersFiscaux
    label = u"intcon"
    start_date = date(2004, 1, 1)
    stop_date = date(2005, 12, 31)

    def function(self, simulation, period):
        '''
        Intérêts des prêts à la consommation (case UH)
        2004-2005
        '''
        period = period.this_year
        f7uh = simulation.calculate('f7uh', period)
        P = simulation.legislation_at(period.start).ir.reductions_impots.intcon

        max1 = P.max
        return period, P.taux * min_(f7uh, max1)


class intemp(Variable):
    column = FloatCol(default = 0)
    entity_class = FoyersFiscaux
    label = u"intemp"
    start_date = date(2002, 1, 1)
    stop_date = date(2003, 12, 31)

    def function(self, simulation, period):
        '''
        Intérêts d'emprunts
        2002-2003
        '''
        period = period.this_year
        nb_pac = simulation.calculate('nb_pac', period)
        f7wg = simulation.calculate('f7wg', period)
        P = simulation.legislation_at(period.start).ir.reductions_impots.intemp

        max1 = P.max + P.pac * nb_pac
        return period, P.taux * min_(f7wg, max1)


class invfor(DatedVariable):
    column = FloatCol(default = 0)
    entity_class = FoyersFiscaux
    label = u"invfor"

    @dated_function(start = date(2002, 1, 1), stop = date(2005, 12, 31))
    def function_20020101_20051231(self, simulation, period):
        '''
        Investissements forestiers pour 2002-2005
        '''
        period = period.this_year
        marpac = simulation.calculate('marpac', period)
        f7un = simulation.calculate('f7un', period)
        _P = simulation.legislation_at(period.start)
        P = simulation.legislation_at(period.start).ir.reductions_impots.invfor

        seuil = P.seuil * (marpac + 1)
        return period, P.taux * min_(f7un, seuil)

    @dated_function(start = date(2006, 1, 1), stop = date(2008, 12, 31))
    def function_20060101_20081231(self, simulation, period):
        '''
        Investissements forestiers pour 2006-2008
        '''
        period = period.this_year
        f7un = simulation.calculate('f7un', period)
        _P = simulation.legislation_at(period.start)
        P = simulation.legislation_at(period.start).ir.reductions_impots.invfor

        return period, P.taux * f7un

    @dated_function(start = date(2009, 1, 1), stop = date(2009, 12, 31))
    def function_20090101_20091231(self, simulation, period):
        '''
        Investissements forestiers pour 2009
        '''
        period = period.this_year
        marpac = simulation.calculate('marpac', period)
        f7un = simulation.calculate('f7un', period)
        f7up = simulation.calculate('f7up', period)
        f7uq = simulation.calculate('f7uq', period)
        _P = simulation.legislation_at(period.start)
        P = simulation.legislation_at(period.start).ir.reductions_impots.invfor

        return period, P.taux * (min_(f7un, P.seuil * (marpac + 1)) + min_(f7up, P.ifortra_seuil * (marpac + 1)) +
                min_(f7uq, P.iforges_seuil * (marpac + 1)))

    @dated_function(start = date(2010, 1, 1), stop = date(2010, 12, 31))
    def function_20100101_20101231(self, simulation, period):
        '''
        Investissements forestiers pour 2010
        '''
        period = period.this_year
        marpac = simulation.calculate('marpac', period)
        f7te = simulation.calculate('f7te', period)
        f7un = simulation.calculate('f7un', period)
        f7up = simulation.calculate('f7up', period)
        f7uq = simulation.calculate('f7uq', period)
        f7uu = simulation.calculate('f7uu', period)
        _P = simulation.legislation_at(period.start)
        P = simulation.legislation_at(period.start).ir.reductions_impots.invfor

        return period, (P.taux * (
            min_(f7un, P.seuil * (marpac + 1)) +
            min_(f7up + f7uu + f7te, P.ifortra_seuil * (marpac + 1)) +
            min_(f7uq, P.iforges_seuil * (marpac + 1))))

    @dated_function(start = date(2011, 1, 1), stop = date(2011, 12, 31))
    def function_20110101_20111231(self, simulation, period):
        '''
        Investissements forestiers pour 2011 cf. 2041 GK
        '''
        period = period.this_year
        marpac = simulation.calculate('marpac', period)
        f7te = simulation.calculate('f7te', period)
        f7tf = simulation.calculate('f7tf', period)
        f7ul = simulation.calculate('f7ul', period)
        f7un = simulation.calculate('f7un', period)
        f7up = simulation.calculate('f7up', period)
        f7uq = simulation.calculate('f7uq', period)
        f7uu = simulation.calculate('f7uu', period)
        f7uv = simulation.calculate('f7uv', period)
        _P = simulation.legislation_at(period.start)
        P = simulation.legislation_at(period.start).ir.reductions_impots.invfor

        max0 = max_(0, P.ifortra_seuil * (marpac + 1) - f7ul)
        max1 = max_(0, max0 - f7uu + f7te + f7uv + f7tf)
        return period, (P.taux * (
            min_(f7un, P.seuil * (marpac + 1)) +
            min_(f7up, max1) +
            min_(f7uq, P.iforges_seuil * (marpac + 1))) +
            P.report10 * min_(f7uu + f7te + f7uv + f7tf, max0) +
            P.taux_ass * min_(f7ul, P.ifortra_seuil * (marpac + 1)))

    @dated_function(start = date(2012, 1, 1), stop = date(2012, 12, 31))
    def function_20120101_20121231(self, simulation, period):
        '''
        Investissements forestiers pour 2012 cf. 2041 GK
        '''
        period = period.this_year
        marpac = simulation.calculate('marpac', period)
        f7te = simulation.calculate('f7te', period)
        f7tf = simulation.calculate('f7tf', period)
        f7tg = simulation.calculate('f7tg', period)
        f7ul = simulation.calculate('f7ul', period)
        f7un = simulation.calculate('f7un', period)
        f7up = simulation.calculate('f7up', period)
        f7uq = simulation.calculate('f7uq', period)
        f7uu = simulation.calculate('f7uu', period)
        f7uv = simulation.calculate('f7uv', period)
        f7uw = simulation.calculate('f7uw', period)
        _P = simulation.legislation_at(period.start)
        P = simulation.legislation_at(period.start).ir.reductions_impots.invfor

        max0 = max_(0, P.ifortra_seuil * (marpac + 1) - f7ul)
        max1 = max_(0, max0 - f7uu + f7te + f7uv + f7tf)
        max2 = max_(0, max1 - f7tg - f7uw)
        return period, (P.taux * (
            min_(f7un, P.seuil * (marpac + 1)) +
            min_(f7up, max2) +
            min_(f7uq, P.iforges_seuil * (marpac + 1))) +
            P.report10 * min_(f7uu + f7te + f7uv + f7tf, max0) +
            P.report11 * min_(f7tg + f7uw, max1) +
            P.taux_ass * min_(f7ul, P.ifortra_seuil * (marpac + 1)))

    @dated_function(start = date(2013, 1, 1), stop = date(2013, 12, 31))
    def function_20130101_20131231(self, simulation, period):
        '''
        Investissements forestiers pour 2013 cf. 2041 GK
        '''
        period = period.this_year
        marpac = simulation.calculate('marpac', period)
        f7te = simulation.calculate('f7te', period)
        f7tf = simulation.calculate('f7tf', period)
        f7tg = simulation.calculate('f7tg', period)
        f7th = simulation.calculate('f7th', period)
        f7ul = simulation.calculate('f7ul', period)
        f7un = simulation.calculate('f7un', period)
        f7up = simulation.calculate('f7up', period)
        f7uq = simulation.calculate('f7uq', period)
        f7uu = simulation.calculate('f7uu', period)
        f7uv = simulation.calculate('f7uv', period)
        f7uw = simulation.calculate('f7uw', period)
        f7ux = simulation.calculate('f7ux', period)
        _P = simulation.legislation_at(period.start)
        P = simulation.legislation_at(period.start).ir.reductions_impots.invfor

        max0 = max_(0, P.ifortra_seuil * (marpac + 1) - f7ul)
        max1 = max_(0, max0 - f7uu + f7te + f7uv + f7tf)
        max2 = max_(0, max1 - f7tg - f7uw)
        max3 = max_(0, max2 - f7th - f7ux)
        return period, (P.taux * (
            min_(f7un, P.seuil * (marpac + 1)) +
            min_(f7up, max3) +
            min_(f7uq, P.iforges_seuil * (marpac + 1))) +
            P.report10 * min_(f7uu + f7te + f7uv + f7tf, max0) +
            P.report11 * min_(f7tg + f7uw, max1) +
            P.report12 * min_(f7th + f7ux, max2) +
            P.taux_ass * min_(f7ul, P.ifortra_seuil * (marpac + 1)))


class invlst(DatedVariable):
    column = FloatCol(default = 0)
    entity_class = FoyersFiscaux
    label = u"invlst"

    @dated_function(start = date(2004, 1, 1), stop = date(2004, 12, 31))
    def function_20040101_20041231(self, simulation, period):
        '''
        Investissements locatifs dans le secteur touristique
        2004
        '''
        period = period.this_year
        marpac = simulation.calculate('marpac', period)
        f7xc = simulation.calculate('f7xc', period)
        f7xd = simulation.calculate('f7xd', period)
        f7xe = simulation.calculate('f7xe', period)
        f7xf = simulation.calculate('f7xf', period)
        f7xg = simulation.calculate('f7xg', period)
        f7xh = simulation.calculate('f7xh', period)
        f7xi = simulation.calculate('f7xi', period)
        f7xj = simulation.calculate('f7xj', period)
        f7xk = simulation.calculate('f7xk', period)
        f7xl = simulation.calculate('f7xl', period)
        f7xm = simulation.calculate('f7xm', period)
        f7xn = simulation.calculate('f7xn', period)
        f7xo = simulation.calculate('f7xo', period)
        _P = simulation.legislation_at(period.start)
        P = simulation.legislation_at(period.start).ir.reductions_impots.invlst

        seuil1 = P.seuil1 * (1 + marpac)
        seuil2 = P.seuil2 * (1 + marpac)
        seuil3 = P.seuil3 * (1 + marpac)

        xc = P.taux_xc * min_(f7xc, seuil1 / 4)
        xd = P.taux_xd * f7xd
        xe = P.taux_xe * min_(f7xe, seuil1 / 6)
        xf = P.taux_xf * f7xf
        xg = P.taux_xg * min_(f7xg, seuil2)
        xh = P.taux_xh * min_(f7xh, seuil3)
        xi = P.taux_xi * min_(f7xi, seuil1 / 4)
        xj = P.taux_xj * f7xj
        xk = P.taux_xk * f7xk
        xl = P.taux_xl * min_(f7xl, seuil1 / 6)
        xm = P.taux_xm * f7xm
        xn = P.taux_xn * min_(f7xn, seuil1 / 6)
        xo = P.taux_xo * f7xo

        return period, around(xc + xd + xe + xf + xg + xh + xi + xj + xk + xl + xm + xn + xo)

    @dated_function(start = date(2005, 1, 1), stop = date(2010, 12, 31))
    def function_20050101_20101231(self, simulation, period):
        '''
        Investissements locatifs dans le secteur touristique
        2005-2010
        '''
        period = period.this_year
        marpac = simulation.calculate('marpac', period)
        f7xc = simulation.calculate('f7xc', period)
        f7xd = simulation.calculate('f7xd', period)
        f7xe = simulation.calculate('f7xe', period)
        f7xf = simulation.calculate('f7xf', period)
        f7xg = simulation.calculate('f7xg', period)
        f7xh = simulation.calculate('f7xh', period)
        f7xi = simulation.calculate('f7xi', period)
        f7xj = simulation.calculate('f7xj', period)
        f7xk = simulation.calculate('f7xk', period)
        f7xl = simulation.calculate('f7xl', period)
        f7xm = simulation.calculate('f7xm', period)
        f7xn = simulation.calculate('f7xn', period)
        f7xo = simulation.calculate('f7xo', period)
        _P = simulation.legislation_at(period.start)
        P = simulation.legislation_at(period.start).ir.reductions_impots.invlst

        seuil1 = P.seuil1 * (1 + marpac)
        seuil2 = P.seuil2 * (1 + marpac)
        seuil3 = P.seuil3 * (1 + marpac)

        xc = P.taux_xc * min_(f7xc, seuil1 / 6)
        xd = P.taux_xd * f7xd
        xe = P.taux_xe * min_(f7xe, seuil1 / 6)
        xf = P.taux_xf * f7xf
        xg = P.taux_xg * min_(f7xg, seuil2)
        xh = P.taux_xh * min_(f7xh, seuil2 - f7xg)
        xi = P.taux_xi * f7xi
        xj = P.taux_xj * f7xj
        xk = P.taux_xk * f7xk
        xl = P.taux_xl * min_(f7xl, seuil1 / 6)
        xm = P.taux_xm * f7xm
        xn = P.taux_xn * min_(f7xn, seuil1 / 6)
        xo = P.taux_xo * f7xo

        return period, around(xc + xd + xe + xf + xg + xh + xi + xj + xk + xl + xm + xn + xo)

    @dated_function(start = date(2011, 1, 1), stop = date(2011, 12, 31))
    def function_20110101_20111231(self, simulation, period):
        '''
        Investissements locatifs dans le secteur touristique
        2011
        '''
        period = period.this_year
        marpac = simulation.calculate('marpac', period)
        f7xa = simulation.calculate('f7xa', period)
        f7xb = simulation.calculate('f7xb', period)
        f7xc = simulation.calculate('f7xc', period)
        f7xd = simulation.calculate('f7xd', period)
        f7xe = simulation.calculate('f7xe', period)
        f7xf = simulation.calculate('f7xf', period)
        f7xg = simulation.calculate('f7xg', period)
        f7xh = simulation.calculate('f7xh', period)
        f7xi = simulation.calculate('f7xi', period)
        f7xj = simulation.calculate('f7xj', period)
        f7xk = simulation.calculate('f7xk', period)
        f7xl = simulation.calculate('f7xl', period)
        f7xm = simulation.calculate('f7xm', period)
        f7xn = simulation.calculate('f7xn', period)
        f7xo = simulation.calculate('f7xo', period)
        f7xp = simulation.calculate('f7xp', period)
        f7xq = simulation.calculate('f7xq', period)
        f7xr = simulation.calculate('f7xr', period)
        _P = simulation.legislation_at(period.start)
        P = simulation.legislation_at(period.start).ir.reductions_impots.invlst

        seuil1 = P.seuil1 * (1 + marpac)
        seuil2 = P.seuil2 * (1 + marpac)
        seuil3 = P.seuil3 * (1 + marpac)

        xc = P.taux_xc * min_(f7xc, seuil1 / 6)
        xa = P.taux_xa * min_(f7xa, seuil2)
        xg = P.taux_xg * min_(f7xg, seuil2 - f7xa)
        xb = P.taux_xb * min_(f7xb, seuil2 - f7xa - f7xg)
        xh = P.taux_xh * min_(f7xh, seuil2 - f7xa - f7xg - f7xb)
        xi = P.taux_xi * (f7xf + f7xi + f7xp)
        xj = P.taux_xj * (f7xm + f7xj + f7xq)
        xl = P.taux_xl * min_(f7xl, seuil1 / 6)
        xo = P.taux_xo * (f7xk + f7xo + f7xr)

        return period, around(xc + xa + xg + xb + xh + xi + xj + xl + xo)

    @dated_function(start = date(2012, 1, 1), stop = date(2012, 12, 31))
    def function_20120101_20121231(self, simulation, period):
        '''
        Investissements locatifs dans le secteur touristique
        2012
        '''
        period = period.this_year
        marpac = simulation.calculate('marpac', period)
        f7xa = simulation.calculate('f7xa', period)
        f7xb = simulation.calculate('f7xb', period)
        f7xc = simulation.calculate('f7xc', period)
        f7xd = simulation.calculate('f7xd', period)
        f7xe = simulation.calculate('f7xe', period)
        f7xf = simulation.calculate('f7xf', period)
        f7xg = simulation.calculate('f7xg', period)
        f7xh = simulation.calculate('f7xh', period)
        f7xi = simulation.calculate('f7xi', period)
        f7xj = simulation.calculate('f7xj', period)
        f7xk = simulation.calculate('f7xk', period)
        f7xl = simulation.calculate('f7xl', period)
        f7xm = simulation.calculate('f7xm', period)
        f7xn = simulation.calculate('f7xn', period)
        f7xo = simulation.calculate('f7xo', period)
        f7xp = simulation.calculate('f7xp', period)
        f7xq = simulation.calculate('f7xq', period)
        f7xr = simulation.calculate('f7xr', period)
        f7xv = simulation.calculate('f7xv', period)
        f7xx = simulation.calculate('f7xx', period)
        f7xz = simulation.calculate('f7xz', period)
        _P = simulation.legislation_at(period.start)
        P = simulation.legislation_at(period.start).ir.reductions_impots.invlst

        seuil1 = P.seuil1 * (1 + marpac)
        seuil2 = P.seuil2 * (1 + marpac)
        seuil3 = P.seuil3 * (1 + marpac)

        xc = P.taux_xc * min_(f7xc, seuil1 / 6)
        xa = P.taux_xa * min_(f7xa, seuil2)
        xg = P.taux_xg * min_(f7xg, seuil2 - f7xa)
        xx = P.taux_xx * min_(f7xx, seuil2 - f7xa - f7xg)
        xb = P.taux_xb * min_(f7xb, seuil2 - f7xa - f7xg - f7xx)
        xh = P.taux_xh * min_(f7xh, seuil2 - f7xa - f7xg - f7xb - f7xx)
        xz = P.taux_xz * min_(f7xz, seuil2 - f7xa - f7xg - f7xb - f7xx - f7xh)
        xi = P.taux_xi * (f7xf + f7xi + f7xp + f7xn)
        xj = P.taux_xj * (f7xm + f7xj + f7xq + f7xv)
        xl = P.taux_xl * min_(f7xl, seuil1 / 6)
        xo = P.taux_xo * (f7xk + f7xo + f7xr)

        return period, around(xc + xa + xg + xx + xb + xz + xh + xi + xj + xl + xo)

    @dated_function(start = date(2013, 1, 1), stop = date(2013, 12, 31))
    def function_20130101_20131231(self, simulation, period):
        '''
        Investissements locatifs dans le secteur touristique
        2013
        '''
        period = period.this_year
        marpac = simulation.calculate('marpac', period)
        f7uy = simulation.calculate('f7uy', period)
        f7uz = simulation.calculate('f7uz', period)
        f7xf = simulation.calculate('f7xf', period)
        f7xi = simulation.calculate('f7xi', period)
        f7xj = simulation.calculate('f7xj', period)
        f7xk = simulation.calculate('f7xk', period)
        f7xm = simulation.calculate('f7xm', period)
        f7xn = simulation.calculate('f7xn', period)
        f7xo = simulation.calculate('f7xo', period)
        f7xp = simulation.calculate('f7xp', period)
        f7xq = simulation.calculate('f7xq', period)
        f7xr = simulation.calculate('f7xr', period)
        f7xv = simulation.calculate('f7xv', period)
        _P = simulation.legislation_at(period.start)
        P = simulation.legislation_at(period.start).ir.reductions_impots.invlst

        xi = P.taux_xi * (f7xf + f7xi + f7xp + f7xn + f7uy)
        xj = P.taux_xj * (f7xm + f7xj + f7xq + f7xv + f7uz)
        xo = P.taux_xo * (f7xk + f7xo + f7xr)

        return period, around(xi + xj + xo)


class invrev(Variable):
    column = FloatCol(default = 0)
    entity_class = FoyersFiscaux
    label = u"invrev"
    start_date = date(2002, 1, 1)
    stop_date = date(2003, 12, 31)

    def function(self, simulation, period):
        '''
        Investissements locatifs dans les résidences de tourisme situées dans une zone de
        revitalisation rurale (cases GS, GT, XG, GU et GV)
        2002-2003
        TODO 1/4 codé en dur
        '''
        period = period.this_year
        marpac = simulation.calculate('marpac', period)
        f7gs = simulation.calculate('f7gs', period)
        f7gt = simulation.calculate('f7gt', period)
        f7xg = simulation.calculate('f7xg', period)
        f7gu = simulation.calculate('f7gu', period)
        f7gv = simulation.calculate('f7gv', period)
        P = simulation.legislation_at(period.start).ir.reductions_impots.invrev

        return period, (P.taux_gs * min_(f7gs, P.seuil_gs * (1 + marpac)) / 4 +
                 P.taux_gu * min_(f7gu, P.seuil_gu * (1 + marpac)) / 4 +
                 P.taux_xg * min_(f7xg, P.seuil_xg * (1 + marpac)) / 4 +
                 P.taux_gt * f7gt + P.taux_gt * f7gv)


class locmeu(DatedVariable):
    column = FloatCol(default = 0)
    entity_class = FoyersFiscaux
    label = u"locmeu"

    @dated_function(start = date(2009, 1, 1), stop = date(2009, 12, 31))
    def function_20090101_20091231(self, simulation, period):
        '''
        Investissement en vue de la location meublée non professionnelle dans certains établissements ou résidences
        2009
        '''
        period = period.this_year
        f7ij = simulation.calculate('f7ij', period)
        P = simulation.legislation_at(period.start).ir.reductions_impots.locmeu

        return period, P.taux * min_(P.max, f7ij) / 9

    @dated_function(start = date(2010, 1, 1), stop = date(2010, 12, 31))
    def function_20100101_20101231(self, simulation, period):
        '''
        Investissement en vue de la location meublée non professionnelle dans certains établissements ou résidences
        2010
        '''
        period = period.this_year
        f7ij = simulation.calculate('f7ij', period)
        f7ik = simulation.calculate('f7ik', period)
        f7il = simulation.calculate('f7il', period)
        f7im = simulation.calculate('f7im', period)
        f7is = simulation.calculate('f7is', period)
        P = simulation.legislation_at(period.start).ir.reductions_impots.locmeu

        return period, ((min_(P.max, max_(f7ij, f7il)) + min_(P.max, f7im)) / 9 + f7ik) * P.taux + f7is

    @dated_function(start = date(2011, 1, 1), stop = date(2011, 12, 31))
    def function_20110101_20111231(self, simulation, period):
        '''
        Investissement en vue de la location meublée non professionnelle dans certains établissements ou résidences
        2011
        '''
        period = period.this_year
        f7ij = simulation.calculate('f7ij', period)
        f7ik = simulation.calculate('f7ik', period)
        f7il = simulation.calculate('f7il', period)
        f7im = simulation.calculate('f7im', period)
        f7in = simulation.calculate('f7in', period)
        f7io = simulation.calculate('f7io', period)
        f7ip = simulation.calculate('f7ip', period)
        f7iq = simulation.calculate('f7iq', period)
        f7ir = simulation.calculate('f7ir', period)
        f7is = simulation.calculate('f7is', period)
        f7it = simulation.calculate('f7it', period)
        f7iu = simulation.calculate('f7iu', period)
        f7iv = simulation.calculate('f7iv', period)
        f7iw = simulation.calculate('f7iw', period)
        P = simulation.legislation_at(period.start).ir.reductions_impots.locmeu

        m20 = (maxi(f7ij, f7il, f7in, f7iv) == max_(f7il, f7in))
        return period, ((min_(P.max, maxi(f7ij, f7il, f7in, f7iv)) * (P.taux20 * m20 + P.taux18 * not_(m20)) +
                P.taux * (min_(P.max, max_(f7im, f7iw)) + min_(P.max, f7io))) / 9 +
            P.taux * max_(f7ik, f7ip + f7ir + f7iq) +
            f7is + f7iu + f7it)

    @dated_function(start = date(2012, 1, 1), stop = date(2012, 12, 31))
    def function_20120101_20121231(self, simulation, period):
        '''
        Investissement en vue de la location meublée non professionnelle dans certains établissements ou résidences
        2012
        '''
        period = period.this_year
        f7ia = simulation.calculate('f7ia', period)
        f7ib = simulation.calculate('f7ib', period)
        f7ic = simulation.calculate('f7ic', period)
        f7id = simulation.calculate('f7id', period)
        f7ie = simulation.calculate('f7ie', period)
        f7if = simulation.calculate('f7if', period)
        f7ig = simulation.calculate('f7ig', period)
        f7ih = simulation.calculate('f7ih', period)
        f7ij = simulation.calculate('f7ij', period)
        f7ik = simulation.calculate('f7ik', period)
        f7il = simulation.calculate('f7il', period)
        f7im = simulation.calculate('f7im', period)
        f7in = simulation.calculate('f7in', period)
        f7io = simulation.calculate('f7io', period)
        f7ip = simulation.calculate('f7ip', period)
        f7iq = simulation.calculate('f7iq', period)
        f7ir = simulation.calculate('f7ir', period)
        f7is = simulation.calculate('f7is', period)
        f7it = simulation.calculate('f7it', period)
        f7iu = simulation.calculate('f7iu', period)
        f7iv = simulation.calculate('f7iv', period)
        f7iw = simulation.calculate('f7iw', period)
        f7ix = simulation.calculate('f7ix', period)
        f7iz = simulation.calculate('f7iz', period)
        P = simulation.legislation_at(period.start).ir.reductions_impots.locmeu

        m18 = (maxi(f7id, f7ie, f7if, f7ig) == max_(f7ie, f7if))
        m20 = (maxi(f7ij, f7il, f7in, f7iv) == max_(f7il, f7in))
        return period, ((min_(P.max, maxi(f7ij, f7il, f7in, f7iv)) * (P.taux20 * m20 + P.taux18 * not_(m20)) +
                min_(P.max, maxi(f7id, f7ie, f7if, f7ig)) * (P.taux18 * m18 + P.taux11 * not_(m18)) +
                P.taux * (min_(P.max, max_(f7im, f7iw)) + min_(P.max, f7io))) / 9 +
            P.taux * max_(f7ik + f7ip, f7ir + f7iq) +
            f7ia + f7ib + f7ic + f7ih + f7is + f7iu + f7it + f7ix + f7iz)

    @dated_function(start = date(2013, 1, 1), stop = date(2013, 12, 31))
    def function_20130101_20131231(self, simulation, period):
        '''
        Investissement en vue de la location meublée non professionnelle dans certains établissements ou résidences
        2013
        '''
        period = period.this_year
        f7ia = simulation.calculate('f7ia', period)
        f7ib = simulation.calculate('f7ib', period)
        f7ic = simulation.calculate('f7ic', period)
        f7id = simulation.calculate('f7id', period)
        f7ie = simulation.calculate('f7ie', period)
        f7if = simulation.calculate('f7if', period)
        f7ig = simulation.calculate('f7ig', period)
        f7ih = simulation.calculate('f7ih', period)
        f7ij = simulation.calculate('f7ij', period)
        f7ik = simulation.calculate('f7ik', period)
        f7il = simulation.calculate('f7il', period)
        f7im = simulation.calculate('f7im', period)
        f7in = simulation.calculate('f7in', period)
        f7io = simulation.calculate('f7io', period)
        f7ip = simulation.calculate('f7ip', period)
        f7iq = simulation.calculate('f7iq', period)
        f7ir = simulation.calculate('f7ir', period)
        f7is = simulation.calculate('f7is', period)
        f7it = simulation.calculate('f7it', period)
        f7iu = simulation.calculate('f7iu', period)
        f7iv = simulation.calculate('f7iv', period)
        f7iw = simulation.calculate('f7iw', period)
        f7ix = simulation.calculate('f7ix', period)
        f7iy = simulation.calculate('f7iy', period)
        f7iz = simulation.calculate('f7iz', period)
        f7jc = simulation.calculate('f7jc', period)
        f7ji = simulation.calculate('f7ji', period)
        f7js = simulation.calculate('f7js', period)
        f7jt = simulation.calculate('f7jt', period)
        f7ju = simulation.calculate('f7ju', period)
        f7jv = simulation.calculate('f7jv', period)
        f7jw = simulation.calculate('f7jw', period)
        f7jx = simulation.calculate('f7jx', period)
        f7jy = simulation.calculate('f7jy', period)
        P = simulation.legislation_at(period.start).ir.reductions_impots.locmeu

        m18 = (maxi(f7id, f7ie, f7if, f7ig) == max_(f7ie, f7if))
        m20 = (maxi(f7ij, f7il, f7in, f7iv) == max_(f7il, f7in))
        return period, ((min_(P.max, maxi(f7ij, f7il, f7in, f7iv)) * (P.taux20 * m20 + P.taux18 * not_(m20)) +
                min_(P.max, maxi(f7id, f7ie, f7if, f7ig)) * (P.taux18 * m18 + P.taux11 * not_(m18)) +
                P.taux11 * min_(P.max, f7jt + f7ju) +
                P.taux * (min_(P.max, max_(f7im, f7iw)) + min_(P.max, f7io))) / 9 +
            P.taux * max_(f7ik + f7ip, f7ir + f7iq) +
            f7ia + f7ib + f7ic + f7ih + f7is + f7iu + f7it + f7ix + f7iy + f7iz + f7jv + f7jw + f7jx + f7jy + f7jc +
                f7ji + f7js)


class mohist(Variable):
    column = FloatCol(default = 0)
    entity_class = FoyersFiscaux
    label = u"mohist"
    start_date = date(2008, 1, 1)

    def function(self, simulation, period):
        '''
        Travaux de conservation et de restauration d’objets classés monuments historiques (case NZ)
        2008-
        '''
        period = period.this_year
        f7nz = simulation.calculate('f7nz', period)
        P = simulation.legislation_at(period.start).ir.reductions_impots.mohist

        return period, P.taux * min_(f7nz, P.max)


class patnat(DatedVariable):
    column = FloatCol(default = 0)
    entity_class = FoyersFiscaux
    label = u"patnat"

    @dated_function(start = date(2010, 1, 1), stop = date(2010, 12, 31))
    def function_20100101_20101231(self, simulation, period):
        '''
        Dépenses de protections du patrimoine naturel (case 7KA)
        2010
        '''
        period = period.this_year
        f7ka = simulation.calculate('f7ka', period)
        P = simulation.legislation_at(period.start).ir.reductions_impots.patnat

        max1 = P.max
        return period, P.taux * min_(f7ka, max1)

    @dated_function(start = date(2011, 1, 1), stop = date(2011, 12, 31))
    def function_20110101_20111231(self, simulation, period):
        '''
        Dépenses de protections du patrimoine naturel (case 7KA, 7KB)
        2011
        '''
        period = period.this_year
        f7ka = simulation.calculate('f7ka', period)
        f7kb = simulation.calculate('f7kb', period)
        P = simulation.legislation_at(period.start).ir.reductions_impots.patnat

        max1 = P.max
        return period, P.taux * min_(f7ka, max1) + f7kb

    @dated_function(start = date(2012, 1, 1), stop = date(2012, 12, 31))
    def function_20120101_20121231(self, simulation, period):
        '''
        Dépenses de protections du patrimoine naturel (case 7KA, 7KB, 7KC)
        2012
        '''
        period = period.this_year
        f7ka = simulation.calculate('f7ka', period)
        f7kb = simulation.calculate('f7kb', period)
        f7kc = simulation.calculate('f7kc', period)
        P = simulation.legislation_at(period.start).ir.reductions_impots.patnat

        max1 = P.max
        return period, P.taux * min_(f7ka, max1) + f7kb + f7kc

    @dated_function(start = date(2013, 1, 1), stop = date(2013, 12, 31))
    def function_20130101_20131231(self, simulation, period):
        '''
        Dépenses de protections du patrimoine naturel (case 7KA, 7KB, 7KC)
        2013
        '''
        period = period.this_year
        f7ka = simulation.calculate('f7ka', period)
        f7kb = simulation.calculate('f7kb', period)
        f7kc = simulation.calculate('f7kc', period)
        f7kd = simulation.calculate('f7kd', period)
        P = simulation.legislation_at(period.start).ir.reductions_impots.patnat

        max1 = P.max
        return period, P.taux * min_(f7ka, max1) + f7kb + f7kc + f7kd


class prcomp(Variable):
    column = FloatCol(default = 0)
    entity_class = FoyersFiscaux
    label = u"prcomp"

    def function(self, simulation, period):
        '''
        Prestations compensatoires
        2002-
        '''
        period = period.this_year
        f7wm = simulation.calculate('f7wm', period)
        f7wn = simulation.calculate('f7wn', period)
        f7wo = simulation.calculate('f7wo', period)
        f7wp = simulation.calculate('f7wp', period)
        P = simulation.legislation_at(period.start).ir.reductions_impots.prcomp

        div = (f7wo == 0) * 1 + f7wo  # Pour éviter les divisions par zéro

        return period, ((f7wm == 0) * ((f7wn == f7wo) * P.taux * min_(f7wn, P.seuil) +
                                  (f7wn < f7wo) * (f7wo <= P.seuil) * P.taux * f7wn +
                                  max_(0, (f7wn < f7wo) * (f7wo > P.seuil) * P.taux * P.seuil * f7wn / div)) +
                (f7wm != 0) * ((f7wn == f7wm) * (f7wo <= P.seuil) * P.taux * f7wm +
                                  max_(0, (f7wn == f7wm) * (f7wo >= P.seuil) * P.taux * f7wm / div) +
                                  (f7wn > f7wm) * (f7wo <= P.seuil) * P.taux * f7wn +
                                  max_(0, (f7wn > f7wm) * (f7wo >= P.seuil) * P.taux * f7wn / div)) +
                 P.taux * f7wp)


<<<<<<< HEAD
class reduction_impot_exceptionnelle(Variable):
    column = FloatCol(default = 0)
    entity_class = FoyersFiscaux
    label = u"Réduction d'impôt exceptionnelle"
    start_date = date(2013, 1, 1)
    stop_date = date(2013, 12, 31)

=======
class reduction_impot_exceptionnelle(DatedVariable):
    column = FloatCol(default = 0)
    entity_class = FoyersFiscaux
    label = u"Réduction d'impôt exceptionnelle"

    @dated_function(start = date(2013, 1, 1), stop = date(2013, 12, 31))
>>>>>>> 641a6610
    def function(self, simulation, period):
        period = period.start.offset('first-of', 'year').period('year')
        nb_adult = simulation.calculate('nb_adult')
        nbptr = simulation.calculate('nbptr')
        rfr = simulation.calculate('rfr')
        params = simulation.legislation_at(period.start).ir.reductions_impots.reduction_impot_exceptionnelle
        plafond = params.seuil * nb_adult + (nbptr - nb_adult) * 2 * params.majoration_seuil
        montant = params.montant_plafond * nb_adult
        return period, min_(max_(plafond + montant - rfr, 0), montant)


class repsoc(Variable):
    column = FloatCol(default = 0)
    entity_class = FoyersFiscaux
    label = u"repsoc"
    start_date = date(2003, 1, 1)

    def function(self, simulation, period):
        '''
        Intérèts d'emprunts pour reprises de société
        2003-
        '''
        period = period.this_year
        marpac = simulation.calculate('marpac', period)
        f7fh = simulation.calculate('f7fh', period)
        P = simulation.legislation_at(period.start).ir.reductions_impots.repsoc

        seuil = P.seuil * (marpac + 1)
        return period, P.taux * min_(f7fh, seuil)


class resimm(DatedVariable):
    column = FloatCol(default = 0)
    entity_class = FoyersFiscaux
    label = u"resimm"

    @dated_function(start = date(2009, 1, 1), stop = date(2010, 12, 31))
    def function_20090101_20101231(self, simulation, period):
        '''
        Travaux de restauration immobilière (cases 7RA et 7RB)
        2009-2010
        '''
        period = period.this_year
        f7ra = simulation.calculate('f7ra', period)
        f7rb = simulation.calculate('f7rb', period)
        P = simulation.legislation_at(period.start).ir.reductions_impots.resimm

        max1 = P.max
        max2 = max_(max1 - f7rb, 0)
        return period, P.taux_rb * min_(f7rb, max1) + P.taux_ra * min_(f7ra, max2)

    @dated_function(start = date(2011, 1, 1), stop = date(2011, 12, 31))
    def function_20110101_20111231(self, simulation, period):
        '''
        Travaux de restauration immobilière (cases 7RA, 7RB, 7RC, 7RD)
        2011
        '''
        period = period.this_year
        f7ra = simulation.calculate('f7ra', period)
        f7rb = simulation.calculate('f7rb', period)
        f7rc = simulation.calculate('f7rc', period)
        f7rd = simulation.calculate('f7rd', period)
        P = simulation.legislation_at(period.start).ir.reductions_impots.resimm

        max1 = P.max
        max2 = max_(max1 - f7rd, 0)
        max3 = max_(max2 - f7rb, 0)
        max4 = max_(max3 - f7rc, 0)
        return period, (P.taux_rd * min_(f7rd, max1) + P.taux_rb * min_(f7rb, max2) + P.taux_rc * min_(f7rc, max3) +
                P.taux_ra * min_(f7ra, max4))

    @dated_function(start = date(2012, 1, 1), stop = date(2012, 12, 31))
    def function_20120101_20121231(self, simulation, period):
        '''
        Travaux de restauration immobilière (cases 7RA, 7RB, 7RC, 7RD, 7RE, 7RF)
        2012
        '''
        period = period.this_year
        f7ra = simulation.calculate('f7ra', period)
        f7rb = simulation.calculate('f7rb', period)
        f7rc = simulation.calculate('f7rc', period)
        f7rd = simulation.calculate('f7rd', period)
        f7re = simulation.calculate('f7re', period)
        f7rf = simulation.calculate('f7rf', period)
        P = simulation.legislation_at(period.start).ir.reductions_impots.resimm

        max1 = P.max
        max2 = max_(max1 - f7rd, 0)
        max3 = max_(max2 - f7rb, 0)
        max4 = max_(max3 - f7rc - f7rf, 0)
        max5 = max_(max4 - f7ra, 0)
        return period, (P.taux_rd * min_(f7rd, max1) + P.taux_rb * min_(f7rb, max2) + P.taux_rc * min_(f7rc + f7rf, max3) +
                P.taux_ra * min_(f7ra, max4) + P.taux_re * min_(f7re, max5))

    @dated_function(start = date(2013, 1, 1), stop = date(2013, 12, 31))
    def function_20130101_20131231(self, simulation, period):
        '''
        Travaux de restauration immobilière (cases 7RA, 7RB, 7RC, 7RD, 7RE, 7RF, 7SX, 7SY)
        2012
        '''
        period = period.this_year
        f7ra = simulation.calculate('f7ra', period)
        f7rb = simulation.calculate('f7rb', period)
        f7rc = simulation.calculate('f7rc', period)
        f7rd = simulation.calculate('f7rd', period)
        f7re = simulation.calculate('f7re', period)
        f7rf = simulation.calculate('f7rf', period)
        f7sx = simulation.calculate('f7sx', period)
        f7sy = simulation.calculate('f7sy', period)
        P = simulation.legislation_at(period.start).ir.reductions_impots.resimm

        max1 = P.max
        max2 = max_(max1 - f7rd, 0)
        max3 = max_(max2 - f7rb, 0)
        max4 = max_(max3 - f7rc - f7sy - f7rf, 0)
        max5 = max_(max4 - f7ra, 0)
        return period, (P.taux_rd * min_(f7rd, max1) + P.taux_rb * min_(f7rb, max2) + P.taux_rc * min_(f7sy + f7rf + f7rc, max3) +
                P.taux_ra * min_(f7ra, max4) + P.taux_re * min_(f7re + f7sx, max5))


class rsceha(Variable):
    column = FloatCol(default = 0)
    entity_class = FoyersFiscaux
    label = u"rsceha"

    def function(self, simulation, period):
        '''
        Rentes de survie et contrats d'épargne handicap
        2002-
        '''
        period = period.this_year
        nb_pac2 = simulation.calculate('nb_pac2', period)
        nbR = simulation.calculate('nbR', period)
        f7gz = simulation.calculate('f7gz', period)
        P = simulation.legislation_at(period.start).ir.reductions_impots.rsceha

        max1 = P.seuil1 + (nb_pac2 - nbR) * P.seuil2
        return period, P.taux * min_(f7gz, max1)


class saldom(DatedVariable):
    column = FloatCol(default = 0)
    entity_class = FoyersFiscaux
    label = u"saldom"

    @dated_function(start = date(2002, 1, 1), stop = date(2004, 12, 31))
    def function_20020101_20041231(self, simulation, period):
        '''
        Sommes versées pour l'emploi d'un salariés à  domicile
        2002-2004
        '''
        period = period.this_year
        f7df = simulation.calculate('f7df', period)
        f7dg = simulation.calculate('f7dg', period)
        _P = simulation.legislation_at(period.start)
        P = simulation.legislation_at(period.start).ir.reductions_impots.saldom

        isinvalid = f7dg
        max1 = P.max1 * not_(isinvalid) + P.max3 * isinvalid
        return period, P.taux * min_(f7df, max1)

    @dated_function(start = date(2005, 1, 1), stop = date(2006, 12, 31))
    def function_20050101_20061231(self, simulation, period):
        '''
        Sommes versées pour l'emploi d'un salariés à  domicile
        2005-2006
        '''
        period = period.this_year
        nb_pac2 = simulation.calculate('nb_pac2', period)
        f7df = simulation.calculate('f7df', period)
        f7dl = simulation.calculate('f7dl', period)
        f7dg = simulation.calculate('f7dg', period)
        _P = simulation.legislation_at(period.start)
        P = simulation.legislation_at(period.start).ir.reductions_impots.saldom

        isinvalid = f7dg
        nbpacmin = nb_pac2 + f7dl
        maxBase = P.max1
        maxDuMaxNonInv = P.max2
        maxNonInv = min_(maxBase + P.pac * nbpacmin, maxDuMaxNonInv)
        max1 = maxNonInv * not_(isinvalid) + P.max3 * isinvalid
        return period, P.taux * min_(f7df, max1)

    @dated_function(start = date(2007, 1, 1), stop = date(2008, 12, 31))
    def function_20070101_20081231(self, simulation, period):
        '''
        Sommes versées pour l'emploi d'un salariés à  domicile
        2007-2008
        '''
        period = period.this_year
        nb_pac2 = simulation.calculate('nb_pac2', period)
        f7db = simulation.calculate('f7db', period)
        f7df = simulation.calculate('f7df', period)
        f7dl = simulation.calculate('f7dl', period)
        f7dg = simulation.calculate('f7dg', period)
        _P = simulation.legislation_at(period.start)
        P = simulation.legislation_at(period.start).ir.reductions_impots.saldom

        isinvalid = f7dg
        nbpacmin = nb_pac2 + f7dl
        maxBase = P.max1
        maxDuMaxNonInv = P.max2
        maxNonInv = min_(maxBase + P.pac * nbpacmin, maxDuMaxNonInv)
        maxEffectif = maxNonInv * not_(isinvalid) + P.max3 * isinvalid
        max1 = maxEffectif - min_(f7db, maxEffectif)
        return period, P.taux * min_(f7df, max1)

    @dated_function(start = date(2009, 1, 1), stop = date(2013, 12, 31))
    def function_20090101_20131231(self, simulation, period):
        '''
        Sommes versées pour l'emploi d'un salariés à  domicile
        2009-2013
        '''
        period = period.this_year
        nb_pac2 = simulation.calculate('nb_pac2', period)
        f7db = simulation.calculate('f7db', period)
        f7df = simulation.calculate('f7df', period)
        f7dl = simulation.calculate('f7dl', period)
        f7dq = simulation.calculate('f7dq', period)
        f7dg = simulation.calculate('f7dg', period)
        _P = simulation.legislation_at(period.start)
        P = simulation.legislation_at(period.start).ir.reductions_impots.saldom

        isinvalid = f7dg
        annee1 = f7dq
        nbpacmin = nb_pac2 + f7dl
        maxBase = P.max1 * not_(annee1) + P.max1_1ereAnnee * annee1
        maxDuMaxNonInv = P.max2 * not_(annee1) + P.max2_1ereAnnee * annee1
        maxNonInv = min_(maxBase + P.pac * nbpacmin, maxDuMaxNonInv)
        maxEffectif = maxNonInv * not_(isinvalid) + P.max3 * isinvalid
        max1 = maxEffectif - min_(f7db, maxEffectif)
        return period, P.taux * min_(f7df, max1)


class scelli(DatedVariable):
    column = FloatCol(default = 0)
    entity_class = FoyersFiscaux
    label = u"scelli"

    @dated_function(start = date(2009, 1, 1), stop = date(2009, 12, 31))
    def function_20090101_20091231(self, simulation, period):
        '''
        Investissements locatif neufs : Dispositif Scellier (cases 7HJ et 7HK)
        2009
        '''
        period = period.this_year
        f7hj = simulation.calculate('f7hj', period)
        f7hk = simulation.calculate('f7hk', period)
        P = simulation.legislation_at(period.start).ir.reductions_impots.scelli

        return period, max_(P.taux1 * min_(P.max, f7hj), P.taux2 * min_(P.max, f7hk)) / 9

    @dated_function(start = date(2010, 1, 1), stop = date(2010, 12, 31))
    def function_20100101_20101231(self, simulation, period):
        '''
        Investissements locatif neufs : Dispositif Scellier
        2010
        '''
        period = period.this_year
        f7hj = simulation.calculate('f7hj', period)
        f7hk = simulation.calculate('f7hk', period)
        f7hn = simulation.calculate('f7hn', period)
        f7ho = simulation.calculate('f7ho', period)
        f7hl = simulation.calculate('f7hl', period)
        f7hm = simulation.calculate('f7hm', period)
        f7hr = simulation.calculate('f7hr', period)
        f7hs = simulation.calculate('f7hs', period)
        f7la = simulation.calculate('f7la', period)
        P = simulation.legislation_at(period.start).ir.reductions_impots.scelli

        return period, (max_(
                    max_(P.taux1 * min_(P.max, f7hj),
                    P.taux2 * min_(P.max, f7hk)),
                    max_(P.taux1 * min_(P.max, f7hn),
                    P.taux2 * min_(P.max, f7ho))) / 9 +
                max_(
                    P.taux1 * min_(P.max, f7hl),
                    P.taux2 * min_(P.max, f7hm)) / 9 +
                max_(P.taux1 * f7hr, P.taux2 * f7hs) +
                f7la)

    @dated_function(start = date(2011, 1, 1), stop = date(2011, 12, 31))
    def function_20110101_20111231(self, simulation, period):
        '''
        Investissements locatif neufs : Dispositif Scellier
        2011
        '''
        period = period.this_year
        f7hj = simulation.calculate('f7hj', period)
        f7hk = simulation.calculate('f7hk', period)
        f7hl = simulation.calculate('f7hl', period)
        f7hm = simulation.calculate('f7hm', period)
        f7hn = simulation.calculate('f7hn', period)
        f7ho = simulation.calculate('f7ho', period)
        f7hr = simulation.calculate('f7hr', period)
        f7hs = simulation.calculate('f7hs', period)
        f7ht = simulation.calculate('f7ht', period)
        f7hu = simulation.calculate('f7hu', period)
        f7hv = simulation.calculate('f7hv', period)
        f7hw = simulation.calculate('f7hw', period)
        f7hx = simulation.calculate('f7hx', period)
        f7hz = simulation.calculate('f7hz', period)
        f7la = simulation.calculate('f7la', period)
        f7lb = simulation.calculate('f7lb', period)
        f7lc = simulation.calculate('f7lc', period)
        f7na = simulation.calculate('f7na', period)
        f7nb = simulation.calculate('f7nb', period)
        f7nc = simulation.calculate('f7nc', period)
        f7nd = simulation.calculate('f7nd', period)
        f7ne = simulation.calculate('f7ne', period)
        f7nf = simulation.calculate('f7nf', period)
        f7ng = simulation.calculate('f7ng', period)
        f7nh = simulation.calculate('f7nh', period)
        f7ni = simulation.calculate('f7ni', period)
        f7nj = simulation.calculate('f7nj', period)
        f7nk = simulation.calculate('f7nk', period)
        f7nl = simulation.calculate('f7nl', period)
        f7nm = simulation.calculate('f7nm', period)
        f7nn = simulation.calculate('f7nn', period)
        f7no = simulation.calculate('f7no', period)
        f7np = simulation.calculate('f7np', period)
        f7nq = simulation.calculate('f7nq', period)
        f7nr = simulation.calculate('f7nr', period)
        f7ns = simulation.calculate('f7ns', period)
        f7nt = simulation.calculate('f7nt', period)
        P = simulation.legislation_at(period.start).ir.reductions_impots.scelli

        return period, (min_(P.max, maxi(
                    P.taux13 * max_(f7nf, f7nj) / 9,
                    P.taux15 * max_(f7ng, f7ni) / 9,
                    P.taux22 * max_(f7na, f7ne) / 9,
                    P.taux1 * maxi(f7nb, f7nc, f7nd, f7nh) / 9,
                    P.taux36 * maxi(f7nk / 9, f7no / 9, f7np / 5, f7nt / 5),
                    P.taux2 * maxi(f7nl / 9, f7nm / 9, f7nn / 9, f7nq / 5, f7nr / 5, f7ns / 5))) +
                min_(P.max, maxi(
                    P.taux1 * max_(f7hj, f7hn),
                    P.taux2 * max_(f7hk, f7ho))) / 9 +
                min_(P.max, max_(P.taux1 * f7hl, P.taux2 * f7hm)) / 9 +
                min_(P.max, maxi(P.taux1 * f7hv, P.taux1 * f7hx, P.taux2 * f7hw, P.taux2 * f7hz)) +
                min_(P.max, max_(P.taux1 * f7ht, P.taux2 * f7hu)) +
                min_(P.max, max_(P.taux1 * f7hr, P.taux2 * f7hs)) +
                f7la + f7lb + f7lc
                )

    @dated_function(start = date(2012, 1, 1), stop = date(2012, 12, 31))
    def function_20120101_20121231(self, simulation, period):
        '''
        Investissements locatif neufs : Dispositif Scellier
        2012
        '''
        period = period.this_year
        f7ha = simulation.calculate('f7ha', period)
        f7hb = simulation.calculate('f7hb', period)
        f7hg = simulation.calculate('f7hg', period)
        f7hh = simulation.calculate('f7hh', period)
        f7hd = simulation.calculate('f7hd', period)
        f7he = simulation.calculate('f7he', period)
        f7hf = simulation.calculate('f7hf', period)
        f7hj = simulation.calculate('f7hj', period)
        f7hk = simulation.calculate('f7hk', period)
        f7hl = simulation.calculate('f7hl', period)
        f7hm = simulation.calculate('f7hm', period)
        f7hn = simulation.calculate('f7hn', period)
        f7ho = simulation.calculate('f7ho', period)
        f7hr = simulation.calculate('f7hr', period)
        f7hs = simulation.calculate('f7hs', period)
        f7ht = simulation.calculate('f7ht', period)
        f7hu = simulation.calculate('f7hu', period)
        f7hv = simulation.calculate('f7hv', period)
        f7hw = simulation.calculate('f7hw', period)
        f7hx = simulation.calculate('f7hx', period)
        f7hz = simulation.calculate('f7hz', period)
        f7ja = simulation.calculate('f7ja', period)
        f7jb = simulation.calculate('f7jb', period)
        f7jd = simulation.calculate('f7jd', period)
        f7je = simulation.calculate('f7je', period)
        f7jf = simulation.calculate('f7jf', period)
        f7jg = simulation.calculate('f7jg', period)
        f7jh = simulation.calculate('f7jh', period)
        f7jj = simulation.calculate('f7jj', period)
        f7jk = simulation.calculate('f7jk', period)
        f7jl = simulation.calculate('f7jl', period)
        f7jm = simulation.calculate('f7jm', period)
        f7jn = simulation.calculate('f7jn', period)
        f7jo = simulation.calculate('f7jo', period)
        f7jp = simulation.calculate('f7jp', period)
        f7jq = simulation.calculate('f7jq', period)
        f7jr = simulation.calculate('f7jr', period)
        f7la = simulation.calculate('f7la', period)
        f7lb = simulation.calculate('f7lb', period)
        f7lc = simulation.calculate('f7lc', period)
        f7ld = simulation.calculate('f7ld', period)
        f7le = simulation.calculate('f7le', period)
        f7lf = simulation.calculate('f7lf', period)
        f7na = simulation.calculate('f7na', period)
        f7nb = simulation.calculate('f7nb', period)
        f7nc = simulation.calculate('f7nc', period)
        f7nd = simulation.calculate('f7nd', period)
        f7ne = simulation.calculate('f7ne', period)
        f7nf = simulation.calculate('f7nf', period)
        f7ng = simulation.calculate('f7ng', period)
        f7nh = simulation.calculate('f7nh', period)
        f7ni = simulation.calculate('f7ni', period)
        f7nj = simulation.calculate('f7nj', period)
        f7nk = simulation.calculate('f7nk', period)
        f7nl = simulation.calculate('f7nl', period)
        f7nm = simulation.calculate('f7nm', period)
        f7nn = simulation.calculate('f7nn', period)
        f7no = simulation.calculate('f7no', period)
        f7np = simulation.calculate('f7np', period)
        f7nq = simulation.calculate('f7nq', period)
        f7nr = simulation.calculate('f7nr', period)
        f7ns = simulation.calculate('f7ns', period)
        f7nt = simulation.calculate('f7nt', period)
        P = simulation.legislation_at(period.start).ir.reductions_impots.scelli

        return period, (min_(P.max, maxi(
                    P.taux13 * max_(f7nf, f7nj) / 9,
                    P.taux15 * max_(f7ng, f7ni) / 9,
                    P.taux22 * max_(f7na, f7ne) / 9,
                    P.taux1 * maxi(f7nb, f7nc, f7nd, f7nh) / 9,
                    P.taux36 * maxi(f7nk / 9, f7no / 9, f7np / 5, f7nt / 5),
                    P.taux2 * maxi(f7nl / 9, f7nm / 9, f7nn / 9, f7nq / 5, f7nr / 5, f7ns / 5))) +
                min_(P.max, maxi(
                    P.taux1 * max_(f7hj, f7hn),
                    P.taux2 * max_(f7hk, f7ho))) / 9 +
                min_(P.max, max_(P.taux1 * f7hl, P.taux2 * f7hm)) / 9 +
                min_(P.max, maxi(P.taux1 * f7hv, P.taux1 * f7hx, P.taux2 * f7hw, P.taux2 * f7hz)) +
                min_(P.max, max_(P.taux1 * f7ht, P.taux2 * f7hu)) +
                min_(P.max, max_(P.taux1 * f7hr, P.taux2 * f7hs)) +
                f7la + f7lb + f7lc + f7ld + f7le + f7lf +
                f7ha + f7hb + f7hg + f7hh + f7hd + f7he + f7hf +
                min_(P.max, maxi(
                    P.taux6 * max_(f7jf, f7jj) / 9,
                    P.taux13 * maxi(f7ja, f7je, f7jg, f7jh) / 9,
                    P.taux22 * maxi(f7jb, f7jd) / 9,
                    P.taux24 * maxi(f7jk / 9, f7jn / 9, f7jo / 5, f7jr / 5),
                    P.taux36 * maxi(f7jl / 9, f7jm / 9, f7jp / 5, f7jq / 5)))
                )

    @dated_function(start = date(2013, 1, 1), stop = date(2013, 12, 31))
    def function_20130101_20131231(self, simulation, period):
        '''
        Investissements locatif neufs : Dispositif Scellier
        2013
        '''
        period = period.this_year
        f7fa = simulation.calculate('f7fa', period)
        f7fb = simulation.calculate('f7fb', period)
        f7fc = simulation.calculate('f7fc', period)
        f7fd = simulation.calculate('f7fd', period)
        f7gj = simulation.calculate('f7gj', period)
        f7gk = simulation.calculate('f7gk', period)
        f7gl = simulation.calculate('f7gl', period)
        f7gp = simulation.calculate('f7gp', period)
        f7gs = simulation.calculate('f7gs', period)
        f7gt = simulation.calculate('f7gt', period)
        f7gu = simulation.calculate('f7gu', period)
        f7gv = simulation.calculate('f7gv', period)
        f7gw = simulation.calculate('f7gw', period)
        f7gx = simulation.calculate('f7gx', period)
        f7ha = simulation.calculate('f7ha', period)
        f7hb = simulation.calculate('f7hb', period)
        f7hg = simulation.calculate('f7hg', period)
        f7hh = simulation.calculate('f7hh', period)
        f7hd = simulation.calculate('f7hd', period)
        f7he = simulation.calculate('f7he', period)
        f7hf = simulation.calculate('f7hf', period)
        f7hj = simulation.calculate('f7hj', period)
        f7hk = simulation.calculate('f7hk', period)
        f7hl = simulation.calculate('f7hl', period)
        f7hm = simulation.calculate('f7hm', period)
        f7hn = simulation.calculate('f7hn', period)
        f7ho = simulation.calculate('f7ho', period)
        f7hr = simulation.calculate('f7hr', period)
        f7hs = simulation.calculate('f7hs', period)
        f7ht = simulation.calculate('f7ht', period)
        f7hu = simulation.calculate('f7hu', period)
        f7hv = simulation.calculate('f7hv', period)
        f7hw = simulation.calculate('f7hw', period)
        f7hx = simulation.calculate('f7hx', period)
        f7hz = simulation.calculate('f7hz', period)
        f7ja = simulation.calculate('f7ja', period)
        f7jb = simulation.calculate('f7jb', period)
        f7jd = simulation.calculate('f7jd', period)
        f7je = simulation.calculate('f7je', period)
        f7jf = simulation.calculate('f7jf', period)
        f7jg = simulation.calculate('f7jg', period)
        f7jh = simulation.calculate('f7jh', period)
        f7jj = simulation.calculate('f7jj', period)
        f7jk = simulation.calculate('f7jk', period)
        f7jl = simulation.calculate('f7jl', period)
        f7jm = simulation.calculate('f7jm', period)
        f7jn = simulation.calculate('f7jn', period)
        f7jo = simulation.calculate('f7jo', period)
        f7jp = simulation.calculate('f7jp', period)
        f7jq = simulation.calculate('f7jq', period)
        f7jr = simulation.calculate('f7jr', period)
        f7la = simulation.calculate('f7la', period)
        f7lb = simulation.calculate('f7lb', period)
        f7lc = simulation.calculate('f7lc', period)
        f7ld = simulation.calculate('f7ld', period)
        f7le = simulation.calculate('f7le', period)
        f7lf = simulation.calculate('f7lf', period)
        f7lm = simulation.calculate('f7lm', period)
        f7ls = simulation.calculate('f7ls', period)
        f7lz = simulation.calculate('f7lz', period)
        f7mg = simulation.calculate('f7mg', period)
        f7na = simulation.calculate('f7na', period)
        f7nb = simulation.calculate('f7nb', period)
        f7nc = simulation.calculate('f7nc', period)
        f7nd = simulation.calculate('f7nd', period)
        f7ne = simulation.calculate('f7ne', period)
        f7nf = simulation.calculate('f7nf', period)
        f7ng = simulation.calculate('f7ng', period)
        f7nh = simulation.calculate('f7nh', period)
        f7ni = simulation.calculate('f7ni', period)
        f7nj = simulation.calculate('f7nj', period)
        f7nk = simulation.calculate('f7nk', period)
        f7nl = simulation.calculate('f7nl', period)
        f7nm = simulation.calculate('f7nm', period)
        f7nn = simulation.calculate('f7nn', period)
        f7no = simulation.calculate('f7no', period)
        f7np = simulation.calculate('f7np', period)
        f7nq = simulation.calculate('f7nq', period)
        f7nr = simulation.calculate('f7nr', period)
        f7ns = simulation.calculate('f7ns', period)
        f7nt = simulation.calculate('f7nt', period)
        P = simulation.legislation_at(period.start).ir.reductions_impots.scelli

        return period, (min_(P.max, maxi(
                    P.taux13 * max_(f7nf, f7nj) / 9,
                    P.taux15 * max_(f7ng, f7ni) / 9,
                    P.taux22 * max_(f7na, f7ne) / 9,
                    P.taux1 * maxi(f7nb, f7nc, f7nd, f7nh) / 9,
                    P.taux36 * maxi(f7nk / 9, f7no / 9, f7np / 5, f7nt / 5),
                    P.taux2 * maxi(f7nl / 9, f7nm / 9, f7nn / 9, f7nq / 5, f7nr / 5, f7ns / 5))) +
                min_(P.max, maxi(
                    P.taux1 * max_(f7hj, f7hn),
                    P.taux2 * max_(f7hk, f7ho))) / 9 +
                min_(P.max, max_(P.taux1 * f7hl, P.taux2 * f7hm)) / 9 +
                min_(P.max, maxi(P.taux1 * f7hv, P.taux1 * f7hx, P.taux2 * f7hw, P.taux2 * f7hz)) +
                min_(P.max, max_(P.taux1 * f7ht, P.taux2 * f7hu)) +
                min_(P.max, max_(P.taux1 * f7hr, P.taux2 * f7hs)) +
                min_(P.max, maxi(
                    P.taux6 * maxi(f7jf, f7jj, f7fb) / 9,
                    P.taux13 * maxi(f7ja, f7je, f7jg, f7jh, f7fa) / 9,
                    P.taux22 * maxi(f7jb, f7jd) / 9,
                    P.taux24 * maxi(f7jk / 9, f7jn / 9, f7jo / 5, f7jr / 5, f7fc / 9, f7fd / 5),
                    P.taux36 * maxi(f7jl / 9, f7jm / 9, f7jp / 5, f7jq / 5))) +
                f7la + f7lb + f7lc + f7ld + f7le + f7lf + f7lm + f7ls + f7lz + f7mg +
                f7ha + f7hb + f7hg + f7hh + f7hd + f7he + f7hf +
                f7gj + f7gk + f7gl + f7gp + f7gs + f7gt + f7gu + f7gv + f7gx + f7gw
                )


class sofica(Variable):
    column = FloatCol(default = 0)
    entity_class = FoyersFiscaux
    label = u"sofica"
    start_date = date(2006, 1, 1)

    def function(self, simulation, period):
        '''
        Souscriptions au capital de SOFICA
        2006-
        '''
        period = period.this_year
        f7gn = simulation.calculate('f7gn', period)
        f7fn = simulation.calculate('f7fn', period)
        rng = simulation.calculate('rng', period)
        P = simulation.legislation_at(period.start).ir.reductions_impots.sofica

        max0 = min_(P.taux1 * max_(rng, 0), P.max)
        max1 = max_(0, max0 - f7gn)
        return period, P.taux2 * min_(f7gn, max0) + P.taux3 * min_(f7fn, max1)


class sofipe(Variable):
    column = FloatCol(default = 0)
    entity_class = FoyersFiscaux
    label = u"sofipe"
    start_date = date(2009, 1, 1)
    stop_date = date(2011, 1, 1)

    def function(self, simulation, period):
        """
        Souscription au capital d’une SOFIPECHE (case 7GS)
        2009-2011
        """
        period = period.this_year
        marpac = simulation.calculate('marpac', period)
        rbg_int = simulation.calculate('rbg_int', period)
        f7gs = simulation.calculate('f7gs', period)
        _P = simulation.legislation_at(period.start)
        P = simulation.legislation_at(period.start).ir.reductions_impots.sofipe

        max1 = min_(P.max * (marpac + 1), P.base * rbg_int)  # page3 ligne 18
        return period, P.taux * min_(f7gs, max1)


class spfcpi(DatedVariable):
    column = FloatCol(default = 0)
    entity_class = FoyersFiscaux
    label = u"spfcpi"

    @dated_function(start = date(2002, 1, 1), stop = date(2002, 12, 31))
    def function_20020101_20021231(self, simulation, period):
        '''
        Souscription de parts de fonds communs de placement dans l'innovation,
        de fonds d'investissement de proximité
        2002
        '''
        period = period.this_year
        marpac = simulation.calculate('marpac', period)
        f7gq = simulation.calculate('f7gq', period)
        _P = simulation.legislation_at(period.start)
        P = simulation.legislation_at(period.start).ir.reductions_impots.spfcpi

        max1 = P.max * (marpac + 1)
        return period, P.taux1 * min_(f7gq, max1)

    @dated_function(start = date(2003, 1, 1), stop = date(2006, 12, 31))
    def function_20030101_20061231(self, simulation, period):
        '''
        Souscription de parts de fonds communs de placement dans l'innovation,
        de fonds d'investissement de proximité
        2003-2006
        '''
        period = period.this_year
        marpac = simulation.calculate('marpac', period)
        f7gq = simulation.calculate('f7gq', period)
        f7fq = simulation.calculate('f7fq', period)
        _P = simulation.legislation_at(period.start)
        P = simulation.legislation_at(period.start).ir.reductions_impots.spfcpi

        max1 = P.max * (marpac + 1)
        return period, (P.taux1 * min_(f7gq, max1) + P.taux1 * min_(f7fq, max1))

    @dated_function(start = date(2007, 1, 1), stop = date(2010, 12, 31))
    def function_20070101_20101231(self, simulation, period):
        '''
        Souscription de parts de fonds communs de placement dans l'innovation,
        de fonds d'investissement de proximité
        2007-2010
        '''
        period = period.this_year
        marpac = simulation.calculate('marpac', period)
        f7gq = simulation.calculate('f7gq', period)
        f7fq = simulation.calculate('f7fq', period)
        f7fm = simulation.calculate('f7fm', period)
        _P = simulation.legislation_at(period.start)
        P = simulation.legislation_at(period.start).ir.reductions_impots.spfcpi

        max1 = P.max * (marpac + 1)
        return period, (P.taux1 * min_(f7gq, max1) +
                    P.taux1 * min_(f7fq, max1) +
                    P.taux2 * min_(f7fm, max1))

    @dated_function(start = date(2011, 1, 1), stop = date(2013, 12, 31))
    def function_20110101_20131231(self, simulation, period):
        '''
        Souscription de parts de fonds communs de placement dans l'innovation,
        de fonds d'investissement de proximité
        2011-2013
        '''
        period = period.this_year
        marpac = simulation.calculate('marpac', period)
        f7gq = simulation.calculate('f7gq', period)
        f7fq = simulation.calculate('f7fq', period)
        f7fm = simulation.calculate('f7fm', period)
        f7fl = simulation.calculate('f7fl', period)
        _P = simulation.legislation_at(period.start)
        P = simulation.legislation_at(period.start).ir.reductions_impots.spfcpi

        max1 = P.max * (marpac + 1)
        return period, (P.taux1 * min_(f7gq, max1) + P.taux1 * min_(f7fq, max1) + P.taux2 * min_(f7fm, max1) +
                P.taux3 * min_(f7fl, max1))

    @dated_function(start = date(2014, 1, 1), stop = date(2014, 12, 31))
    def function_20140101_20141231(self, simulation, period):
        '''
        Souscription de parts de fonds communs de placement dans l'innovation,
        de fonds d'investissement de proximité
        2014
        '''
        period = period.this_year
        f7gq = simulation.calculate('f7gq', period)

        return period, f7gq * 0


def mini(a, b, *args):
    if not args:
        return min_(a, b)
    else:
        return min_(a, mini(b, *args))


def maxi(a, b, *args):
    if not args:
        return max_(a, b)
    else:
        return max_(a, maxi(b, *args))<|MERGE_RESOLUTION|>--- conflicted
+++ resolved
@@ -2400,22 +2400,12 @@
                  P.taux * f7wp)
 
 
-<<<<<<< HEAD
-class reduction_impot_exceptionnelle(Variable):
+class reduction_impot_exceptionnelle(DatedVariable):
     column = FloatCol(default = 0)
     entity_class = FoyersFiscaux
     label = u"Réduction d'impôt exceptionnelle"
-    start_date = date(2013, 1, 1)
-    stop_date = date(2013, 12, 31)
-
-=======
-class reduction_impot_exceptionnelle(DatedVariable):
-    column = FloatCol(default = 0)
-    entity_class = FoyersFiscaux
-    label = u"Réduction d'impôt exceptionnelle"
 
     @dated_function(start = date(2013, 1, 1), stop = date(2013, 12, 31))
->>>>>>> 641a6610
     def function(self, simulation, period):
         period = period.start.offset('first-of', 'year').period('year')
         nb_adult = simulation.calculate('nb_adult')
