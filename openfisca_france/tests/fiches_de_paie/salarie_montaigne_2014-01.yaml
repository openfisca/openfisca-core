--- conflicted
+++ resolved
@@ -95,11 +95,7 @@
   chomage_salarie: -(20.49 + 75.10)
   cotisation_exceptionnelle_temporaire_salarie: 0
   vielleisse_deplafonnee_salarie: -9.96
-<<<<<<< HEAD
-  vielleisse_plafonnee_salarie: -212.77
-=======
   vieillesse_plafonnee_salarie: -212.77
->>>>>>> 257db445
   ircantec_salarie: 0
   pension_civile_salarie: 0
   rafp_salarie: 0
