all: test

uninstall:
	pip freeze | grep -v "^-e" | xargs pip uninstall -y

install:
	pip install --upgrade pip twine wheel
<<<<<<< HEAD
	# pip install --editable .[dev] --upgrade
	pip install -e '.[dev]' --upgrade --use-deprecated=legacy-resolver
=======
	pip install --editable .[dev] --upgrade --use-deprecated=legacy-resolver
>>>>>>> bd2fb165

clean:
	rm -rf build dist
	find . -name '*.pyc' -exec rm \{\} \;

check-syntax-errors:
	python -m compileall -q .

check-types:
	mypy openfisca_core && mypy openfisca_web_api

check-style:
	@# Do not analyse .gitignored files.
	@# `make` needs `$$` to output `$`. Ref: http://stackoverflow.com/questions/2382764.
	flake8 `git ls-files | grep "\.py$$"`

format-style:
	@# Do not analyse .gitignored files.
	@# `make` needs `$$` to output `$`. Ref: http://stackoverflow.com/questions/2382764.
	autopep8 `git ls-files | grep "\.py$$"`

test: clean check-syntax-errors check-style check-types
	env PYTEST_ADDOPTS="$$PYTEST_ADDOPTS --cov=openfisca_core" pytest

api:
	openfisca serve --country-package openfisca_country_template --extensions openfisca_extension_template<|MERGE_RESOLUTION|>--- conflicted
+++ resolved
@@ -5,12 +5,7 @@
 
 install:
 	pip install --upgrade pip twine wheel
-<<<<<<< HEAD
-	# pip install --editable .[dev] --upgrade
 	pip install -e '.[dev]' --upgrade --use-deprecated=legacy-resolver
-=======
-	pip install --editable .[dev] --upgrade --use-deprecated=legacy-resolver
->>>>>>> bd2fb165
 
 clean:
 	rm -rf build dist
