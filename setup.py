#! /usr/bin/env python
# -*- coding: utf-8 -*-


from setuptools import setup, find_packages


setup(
    name = 'OpenFisca-Core',
<<<<<<< HEAD
    version = '4.1.8',
=======
    version = '4.3.3',
>>>>>>> fb9d5330
    author = 'OpenFisca Team',
    author_email = 'contact@openfisca.fr',
    classifiers = [
        "Development Status :: 2 - Pre-Alpha",
        "License :: OSI Approved :: GNU Affero General Public License v3",
        "Operating System :: POSIX",
        "Programming Language :: Python",
        "Topic :: Scientific/Engineering :: Information Analysis",
        ],
    description = u'A versatile microsimulation free software',
    keywords = 'benefit microsimulation social tax',
    license = 'http://www.fsf.org/licensing/licenses/agpl-3.0.html',
    url = 'https://github.com/openfisca/openfisca-core',

    data_files = [
        ('share/locale/fr/LC_MESSAGES', ['openfisca_core/i18n/fr/LC_MESSAGES/openfisca-core.mo']),
        ('share/openfisca/openfisca-core', ['CHANGELOG.md', 'LICENSE', 'README.md']),
        ],
    entry_points = {
        'console_scripts': ['openfisca-run-test=openfisca_core.scripts.run_test:main'],
        },
    extras_require = {
        'test': [
            'nose',
            ],
        },
    include_package_data = True,  # Will read MANIFEST.in
    install_requires = [
        'Babel >= 0.9.4',
        'Biryani[datetimeconv] >= 0.10.4',
        'numpy >= 1.11',
        'PyYAML >= 3.10',
        ],
    message_extractors = {
        'openfisca_core': [
            ('**.py', 'python', None),
            ],
        },
    packages = find_packages(exclude=['openfisca_core.tests*']),
    test_suite = 'nose.collector',
    )<|MERGE_RESOLUTION|>--- conflicted
+++ resolved
@@ -7,11 +7,7 @@
 
 setup(
     name = 'OpenFisca-Core',
-<<<<<<< HEAD
-    version = '4.1.8',
-=======
-    version = '4.3.3',
->>>>>>> fb9d5330
+    version = '4.3.4',
     author = 'OpenFisca Team',
     author_email = 'contact@openfisca.fr',
     classifiers = [
