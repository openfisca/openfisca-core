--- conflicted
+++ resolved
@@ -7,11 +7,7 @@
 
 setup(
     name = 'OpenFisca-Core',
-<<<<<<< HEAD
-    version = '4.1.2',
-=======
-    version = '4.1.2b1',
->>>>>>> aa84f7b9
+    version = '4.1.3b1',
     author = 'OpenFisca Team',
     author_email = 'contact@openfisca.fr',
     classifiers = [
