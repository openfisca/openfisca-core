import copy
import typing
from typing import TYPE_CHECKING, Any, List

import dpath.util
import numpy
from numpy.typing import ArrayLike

from policyengine_core import periods
from policyengine_core.entities import Entity, Role
<<<<<<< HEAD
from policyengine_core.errors import (
    PeriodMismatchError,
    SituationParsingError,
    VariableNotFoundError,
)
=======
from policyengine_core.errors import (PeriodMismatchError,
                                      SituationParsingError,
                                      VariableNotFoundError)
>>>>>>> 07c210aa
from policyengine_core.periods import Period
from policyengine_core.populations import GroupPopulation, Population
from policyengine_core.simulations import Simulation, helpers

if TYPE_CHECKING:
    from policyengine_core.taxbenefitsystems.tax_benefit_system import (
        TaxBenefitSystem,
    )

from policyengine_core.variables import Variable


class SimulationBuilder:
    def __init__(self):
        self.default_period: Period = None  # Simulation period used for variables when no period is defined
        self.persons_plural: str = None  # Plural name for person entity in current tax and benefits system

        # JSON input - Memory of known input values. Indexed by variable or axis name.
        self.input_buffer: typing.Dict[
            Variable.name, typing.Dict[str(periods.period), numpy.array]
        ] = {}
        self.populations: typing.Dict[Entity.key, Population] = {}
        # JSON input - Number of items of each entity type. Indexed by entities plural names. Should be consistent with ``entity_ids``, including axes.
        self.entity_counts: typing.Dict[Entity.plural, int] = {}
        # JSON input - typing.List of items of each entity type. Indexed by entities plural names. Should be consistent with ``entity_counts``.
        self.entity_ids: typing.Dict[Entity.plural, typing.List[int]] = {}

        # Links entities with persons. For each person index in persons ids list, set entity index in entity ids id. E.g.: self.memberships[entity.plural][person_index] = entity_ids.index(instance_id)
        self.memberships: typing.Dict[Entity.plural, typing.List[int]] = {}
        self.roles: typing.Dict[Entity.plural, typing.List[int]] = {}

        self.variable_entities: typing.Dict[Variable.name, Entity] = {}

        self.axes = [[]]
        self.axes_entity_counts: typing.Dict[Entity.plural, int] = {}
        self.axes_entity_ids: typing.Dict[Entity.plural, typing.List[int]] = {}
        self.axes_memberships: typing.Dict[
            Entity.plural, typing.List[int]
        ] = {}
        self.axes_roles: typing.Dict[Entity.plural, typing.List[int]] = {}

    def build_from_dict(
        self,
        tax_benefit_system: "TaxBenefitSystem",
        input_dict: dict,
        simulation: Simulation = None,
    ) -> Simulation:
        """
        Build a simulation from ``input_dict``. Optionally overwrites an existing simulation.

        This method uses :any:`build_from_entities` if entities are fully specified, or :any:`build_from_variables` if not.
        """

        input_dict = self.explicit_singular_entities(
            tax_benefit_system, input_dict
        )
        if any(
            key in tax_benefit_system.entities_plural()
            for key in input_dict.keys()
        ):
            return self.build_from_entities(
                tax_benefit_system, input_dict, simulation
            )
        else:
            return self.build_from_variables(
                tax_benefit_system, input_dict, simulation
            )

    def build_from_entities(
        self,
        tax_benefit_system: "TaxBenefitSystem",
        input_dict: dict,
        simulation: Simulation = None,
    ) -> Simulation:
        """
        Build a simulation from a Python dict ``input_dict`` fully specifying entities.

        Examples:

        >>> simulation_builder.build_from_entities({
            'persons': {'Javier': { 'salary': {'2018-11': 2000}}},
            'households': {'household': {'parents': ['Javier']}}
            })
        """
        input_dict = copy.deepcopy(input_dict)

        if simulation is None:
            simulation = Simulation(
                tax_benefit_system=tax_benefit_system,
                populations=tax_benefit_system.instantiate_entities(),
            )

        # Register variables so get_variable_entity can find them
        for (variable_name, _variable) in tax_benefit_system.variables.items():
            self.register_variable(
                variable_name,
                simulation.get_variable_population(variable_name).entity,
            )

        helpers.check_type(input_dict, dict, ["error"])
        axes = input_dict.pop("axes", None)

        unexpected_entities = [
            entity
            for entity in input_dict
            if entity not in tax_benefit_system.entities_plural()
        ]
        if unexpected_entities:
            unexpected_entity = unexpected_entities[0]
            raise SituationParsingError(
                [unexpected_entity],
                "".join(
                    [
                        "Some entities in the situation are not defined in the loaded tax and benefit system.",
                        "These entities are not found: {0}.",
                        "The defined entities are: {1}.",
                    ]
                ).format(
                    ", ".join(unexpected_entities),
                    ", ".join(tax_benefit_system.entities_plural()),
                ),
            )
        persons_json = input_dict.get(
            tax_benefit_system.person_entity.plural, None
        )

        if not persons_json:
            raise SituationParsingError(
                [tax_benefit_system.person_entity.plural],
                "No {0} found. At least one {0} must be defined to run a simulation.".format(
                    tax_benefit_system.person_entity.key
                ),
            )

        persons_ids = self.add_person_entity(
            simulation.persons.entity, persons_json
        )

        for entity_class in tax_benefit_system.group_entities:
            instances_json = input_dict.get(entity_class.plural)
            if instances_json is not None:
                self.add_group_entity(
                    self.persons_plural,
                    persons_ids,
                    entity_class,
                    instances_json,
                )
            else:
                self.add_default_group_entity(persons_ids, entity_class)

        if axes:
            self.axes = axes
            self.expand_axes()

        try:
            self.finalize_variables_init(simulation.persons)
        except PeriodMismatchError as e:
            self.raise_period_mismatch(
                simulation.persons.entity, persons_json, e
            )

        for entity_class in tax_benefit_system.group_entities:
            try:
                population = simulation.populations[entity_class.key]
                self.finalize_variables_init(population)
            except PeriodMismatchError as e:
                self.raise_period_mismatch(
                    population.entity, instances_json, e
                )

        return simulation

    def build_from_variables(
        self,
        tax_benefit_system: "TaxBenefitSystem",
        input_dict: dict,
        simulation: Simulation = None,
    ) -> Simulation:
        """
        Build a simulation from a Python dict ``input_dict`` describing variables values without expliciting entities.

        This method uses :any:`build_default_simulation` to infer an entity structure

        Example:

        >>> simulation_builder.build_from_variables(
            {'salary': {'2016-10': 12000}}
            )
        """
        count = helpers._get_person_count(input_dict)
        simulation = self.build_default_simulation(
            tax_benefit_system, count, simulation
        )
        for variable, value in input_dict.items():
            if not isinstance(value, dict):
                if self.default_period is None:
                    raise SituationParsingError(
                        [variable],
                        "Can't deal with type: expected object. Input variables should be set for specific periods. For instance: {'salary': {'2017-01': 2000, '2017-02': 2500}}, or {'birth_date': {'ETERNITY': '1980-01-01'}}.",
                    )
                simulation.set_input(variable, self.default_period, value)
            else:
                for period_str, dated_value in value.items():
                    simulation.set_input(variable, period_str, dated_value)
        return simulation

    def build_default_simulation(
        self,
        tax_benefit_system: "TaxBenefitSystem",
        count: int = 1,
        simulation: Simulation = None,
    ) -> Simulation:
        """
        Build a simulation where:
            - There are ``count`` persons
            - There are ``count`` instances of each group entity, containing one person
            - Every person has, in each entity, the first role
        """

        if simulation is None:
            simulation = Simulation(
                tax_benefit_system=tax_benefit_system,
                populations=tax_benefit_system.instantiate_entities(),
            )
        for population in simulation.populations.values():
            population.count = count
            population.ids = numpy.array(range(count))
            if not population.entity.is_person:
                population.members_entity_id = (
                    population.ids
                )  # Each person is its own group entity
        return simulation

    def create_entities(self, tax_benefit_system: "TaxBenefitSystem") -> None:
        self.populations = tax_benefit_system.instantiate_entities()

    def declare_person_entity(
        self, person_singular: str, persons_ids: typing.Iterable
    ) -> None:
        person_instance = self.populations[person_singular]
        person_instance.ids = numpy.array(persons_ids)
        person_instance.count = len(person_instance.ids)

        self.persons_plural = person_instance.entity.plural

    def declare_entity(
        self, entity_singular: str, entity_ids: typing.Iterable
    ) -> Population:
        entity_instance = self.populations[entity_singular]
        entity_instance.ids = numpy.array(entity_ids)
        entity_instance.count = len(entity_instance.ids)
        return entity_instance

    def nb_persons(self, entity_singular: str, role: Role = None) -> ArrayLike:
        return self.populations[entity_singular].nb_persons(role=role)

    def join_with_persons(
        self,
        group_population: GroupPopulation,
        persons_group_assignment: ArrayLike,
        roles: typing.Iterable[str],
    ) -> None:
        # Maps group's identifiers to a 0-based integer range, for indexing into members_roles (see PR#876)
        group_sorted_indices = numpy.unique(
            persons_group_assignment, return_inverse=True
        )[1]
        group_population.members_entity_id = numpy.argsort(
            group_population.ids
        )[group_sorted_indices]

        flattened_roles = group_population.entity.flattened_roles
        roles_array = numpy.array(roles)
        if numpy.issubdtype(roles_array.dtype, numpy.integer):
            group_population.members_role = numpy.array(flattened_roles)[
                roles_array
            ]
        else:
            if len(flattened_roles) == 0:
                group_population.members_role = numpy.int64(0)
            else:
                group_population.members_role = numpy.select(
                    [roles_array == role.key for role in flattened_roles],
                    flattened_roles,
                )

    def build(self, tax_benefit_system: "TaxBenefitSystem") -> Simulation:
        return Simulation(
            tax_benefit_system=tax_benefit_system, populations=self.populations
        )

    def explicit_singular_entities(
        self, tax_benefit_system: "TaxBenefitSystem", input_dict: dict
    ) -> dict:
        """
        Preprocess ``input_dict`` to explicit entities defined using the single-entity shortcut

        Example:

        >>> simulation_builder.explicit_singular_entities(
            {'persons': {'Javier': {}, }, 'household': {'parents': ['Javier']}}
            )
        >>> {'persons': {'Javier': {}}, 'households': {'household': {'parents': ['Javier']}}
        """

        singular_keys = set(input_dict).intersection(
            tax_benefit_system.entities_by_singular()
        )
        if not singular_keys:
            return input_dict

        result = {
            entity_id: entity_description
            for (entity_id, entity_description) in input_dict.items()
            if entity_id in tax_benefit_system.entities_plural()
        }  # filter out the singular entities

        for singular in singular_keys:
            plural = tax_benefit_system.entities_by_singular()[singular].plural
            result[plural] = {singular: input_dict[singular]}

        return result

    def add_person_entity(
        self, entity: Entity, instances_json: dict
    ) -> List[int]:
        """
        Add the simulation's instances of the persons entity as described in ``instances_json``.
        """
        helpers.check_type(instances_json, dict, [entity.plural])
        entity_ids = list(map(str, instances_json.keys()))
        self.persons_plural = entity.plural
        self.entity_ids[self.persons_plural] = entity_ids
        self.entity_counts[self.persons_plural] = len(entity_ids)

        for instance_id, instance_object in instances_json.items():
            helpers.check_type(
                instance_object, dict, [entity.plural, instance_id]
            )
            self.init_variable_values(
                entity, instance_object, str(instance_id)
            )

        return self.get_ids(entity.plural)

    def add_default_group_entity(
        self, persons_ids: ArrayLike, entity: Entity
    ) -> None:
        persons_count = len(persons_ids)
        self.entity_ids[entity.plural] = persons_ids
        self.entity_counts[entity.plural] = persons_count
        self.memberships[entity.plural] = numpy.arange(
            0, persons_count, dtype=numpy.int32
        )
        self.roles[entity.plural] = numpy.repeat(
            entity.flattened_roles[0], persons_count
        )

    def add_group_entity(
        self,
        persons_plural: str,
        persons_ids: ArrayLike,
        entity: Entity,
        instances_json: dict,
    ) -> None:
        """
        Add all instances of one of the model's entities as described in ``instances_json``.
        """
        helpers.check_type(instances_json, dict, [entity.plural])
        entity_ids = list(map(str, instances_json.keys()))

        self.entity_ids[entity.plural] = entity_ids
        self.entity_counts[entity.plural] = len(entity_ids)

        persons_count = len(persons_ids)
        persons_to_allocate = set(persons_ids)
        self.memberships[entity.plural] = numpy.empty(
            persons_count, dtype=numpy.int32
        )
        self.roles[entity.plural] = numpy.empty(persons_count, dtype=object)

        self.entity_ids[entity.plural] = entity_ids
        self.entity_counts[entity.plural] = len(entity_ids)

        for instance_id, instance_object in instances_json.items():
            helpers.check_type(
                instance_object, dict, [entity.plural, instance_id]
            )

            variables_json = (
                instance_object.copy()
            )  # Don't mutate function input

            roles_json = {
                role.plural
                or role.key: helpers.transform_to_strict_syntax(
                    variables_json.pop(role.plural or role.key, [])
                )
                for role in entity.roles
            }

            for role_id, role_definition in roles_json.items():
                helpers.check_type(
                    role_definition,
                    list,
                    [entity.plural, instance_id, role_id],
                )
                for index, person_id in enumerate(role_definition):
                    entity_plural = entity.plural
                    self.check_persons_to_allocate(
                        persons_plural,
                        entity_plural,
                        persons_ids,
                        person_id,
                        instance_id,
                        role_id,
                        persons_to_allocate,
                        index,
                    )

                    persons_to_allocate.discard(person_id)

            entity_index = entity_ids.index(instance_id)
            role_by_plural = {
                role.plural or role.key: role for role in entity.roles
            }

            for role_plural, persons_with_role in roles_json.items():
                role = role_by_plural[role_plural]

                if role.max is not None and len(persons_with_role) > role.max:
                    raise SituationParsingError(
                        [entity.plural, instance_id, role_plural],
                        f"There can be at most {role.max} {role_plural} in a {entity.key}. {len(persons_with_role)} were declared in '{instance_id}'.",
                    )

                for index_within_role, person_id in enumerate(
                    persons_with_role
                ):
                    person_index = persons_ids.index(person_id)
                    self.memberships[entity.plural][
                        person_index
                    ] = entity_index
                    person_role = (
                        role.subroles[index_within_role]
                        if role.subroles
                        else role
                    )
                    self.roles[entity.plural][person_index] = person_role

            self.init_variable_values(entity, variables_json, instance_id)

        if persons_to_allocate:
            entity_ids = entity_ids + list(persons_to_allocate)
            for person_id in persons_to_allocate:
                person_index = persons_ids.index(person_id)
                self.memberships[entity.plural][
                    person_index
                ] = entity_ids.index(person_id)
                self.roles[entity.plural][
                    person_index
                ] = entity.flattened_roles[0]
            # Adjust previously computed ids and counts
            self.entity_ids[entity.plural] = entity_ids
            self.entity_counts[entity.plural] = len(entity_ids)

        # Convert back to Python array
        self.roles[entity.plural] = self.roles[entity.plural].tolist()
        self.memberships[entity.plural] = self.memberships[
            entity.plural
        ].tolist()

    def set_default_period(self, period_str: str) -> None:
        if period_str:
            self.default_period = str(periods.period(period_str))

    def get_input(self, variable: str, period_str: str) -> Any:
        if variable not in self.input_buffer:
            self.input_buffer[variable] = {}
        return self.input_buffer[variable].get(period_str)

    def check_persons_to_allocate(
        self,
        persons_plural,
        entity_plural,
        persons_ids,
        person_id,
        entity_id,
        role_id,
        persons_to_allocate,
        index,
    ):
        helpers.check_type(
            person_id, str, [entity_plural, entity_id, role_id, str(index)]
        )
        if person_id not in persons_ids:
            raise SituationParsingError(
                [entity_plural, entity_id, role_id],
                "Unexpected value: {0}. {0} has been declared in {1} {2}, but has not been declared in {3}.".format(
                    person_id, entity_id, role_id, persons_plural
                ),
            )
        if person_id not in persons_to_allocate:
            raise SituationParsingError(
                [entity_plural, entity_id, role_id],
                "{} has been declared more than once in {}".format(
                    person_id, entity_plural
                ),
            )

    def init_variable_values(self, entity, instance_object, instance_id):
        for variable_name, variable_values in instance_object.items():
            path_in_json = [entity.plural, instance_id, variable_name]
            try:
                entity.check_variable_defined_for_entity(variable_name)
            except ValueError as e:  # The variable is defined for another entity
                raise SituationParsingError(path_in_json, e.args[0])
            except VariableNotFoundError as e:  # The variable doesn't exist
                raise SituationParsingError(path_in_json, str(e), code=404)

            instance_index = self.get_ids(entity.plural).index(instance_id)

            if not isinstance(variable_values, dict):
                if self.default_period is None:
                    raise SituationParsingError(
                        path_in_json,
                        "Can't deal with type: expected object. Input variables should be set for specific periods. For instance: {'salary': {'2017-01': 2000, '2017-02': 2500}}, or {'birth_date': {'ETERNITY': '1980-01-01'}}.",
                    )
                variable_values = {self.default_period: variable_values}

            for period_str, value in variable_values.items():
                try:
                    periods.period(period_str)
                except ValueError as e:
                    raise SituationParsingError(path_in_json, e.args[0])
                variable = entity.get_variable(variable_name)
                self.add_variable_value(
                    entity,
                    variable,
                    instance_index,
                    instance_id,
                    period_str,
                    value,
                )

    def add_variable_value(
        self, entity, variable, instance_index, instance_id, period_str, value
    ):
        path_in_json = [entity.plural, instance_id, variable.name, period_str]

        if value is None:
            return

        array = self.get_input(variable.name, str(period_str))

        if array is None:
            array_size = self.get_count(entity.plural)
            array = variable.default_array(array_size)

        try:
            value = variable.check_set_value(value)
        except ValueError as error:
            raise SituationParsingError(path_in_json, *error.args)

        array[instance_index] = value

        self.input_buffer[variable.name][
            str(periods.period(period_str))
        ] = array

    def finalize_variables_init(self, population):
        # Due to set_input mechanism, we must bufferize all inputs, then actually set them,
        # so that the months are set first and the years last.
        plural_key = population.entity.plural
        if plural_key in self.entity_counts:
            population.count = self.get_count(plural_key)
            population.ids = self.get_ids(plural_key)
        if plural_key in self.memberships:
            population.members_entity_id = numpy.array(
                self.get_memberships(plural_key)
            )
            population.members_role = numpy.array(self.get_roles(plural_key))
        for variable_name in self.input_buffer.keys():
            try:
                holder = population.get_holder(variable_name)
            except ValueError:  # Wrong entity, we can just ignore that
                continue
            buffer = self.input_buffer[variable_name]
            unsorted_periods = [
                periods.period(period_str)
                for period_str in self.input_buffer[variable_name].keys()
            ]
            # We need to handle small periods first for set_input to work
            sorted_periods = sorted(
                unsorted_periods, key=periods.key_period_size
            )
            for period_value in sorted_periods:
                values = buffer[str(period_value)]
                # Hack to replicate the values in the persons entity
                # when we have an axis along a group entity but not persons
                array = numpy.tile(values, population.count // len(values))
                variable = holder.variable
                # TODO - this duplicates the check in Simulation.set_input, but
                # fixing that requires improving Simulation's handling of entities
                if (variable.end is None) or (
                    period_value.start.date <= variable.end
                ):
                    holder.set_input(period_value, array)

    def raise_period_mismatch(self, entity, json, e):
        # This error happens when we try to set a variable value for a period that doesn't match its definition period
        # It is only raised when we consume the buffer. We thus don't know which exact key caused the error.
        # We do a basic research to find the culprit path
        culprit_path = next(
            dpath.util.search(
                json,
                "*/{}/{}".format(e.variable_name, str(e.period)),
                yielded=True,
            ),
            None,
        )
        if culprit_path:
            path = [entity.plural] + culprit_path[0].split("/")
        else:
            path = [
                entity.plural
            ]  # Fallback: if we can't find the culprit, just set the error at the entities level

        raise SituationParsingError(path, e.message)

    # Returns the total number of instances of this entity, including when there is replication along axes
    def get_count(self, entity_name):
        return self.axes_entity_counts.get(
            entity_name, self.entity_counts[entity_name]
        )

    # Returns the ids of instances of this entity, including when there is replication along axes
    def get_ids(self, entity_name):
        return self.axes_entity_ids.get(
            entity_name, self.entity_ids[entity_name]
        )

    # Returns the memberships of individuals in this entity, including when there is replication along axes
    def get_memberships(self, entity_name):
        # Return empty array for the "persons" entity
        return self.axes_memberships.get(
            entity_name, self.memberships.get(entity_name, [])
        )

    # Returns the roles of individuals in this entity, including when there is replication along axes
    def get_roles(self, entity_name):
        # Return empty array for the "persons" entity
        return self.axes_roles.get(
            entity_name, self.roles.get(entity_name, [])
        )

    def add_parallel_axis(self, axis):
        # All parallel axes have the same count and entity.
        # Search for a compatible axis, if none exists, error out
        self.axes[0].append(axis)

    def add_perpendicular_axis(self, axis):
        # This adds an axis perpendicular to all previous dimensions
        self.axes.append([axis])

    def expand_axes(self):
        # This method should be idempotent & allow change in axes
        perpendicular_dimensions = self.axes

        cell_count = 1
        for parallel_axes in perpendicular_dimensions:
            first_axis = parallel_axes[0]
            axis_count = first_axis["count"]
            cell_count *= axis_count

        # Scale the "prototype" situation, repeating it cell_count times
        for entity_name in self.entity_counts.keys():
            # Adjust counts
            self.axes_entity_counts[entity_name] = (
                self.get_count(entity_name) * cell_count
            )
            # Adjust ids
            original_ids = self.get_ids(entity_name) * cell_count
            indices = numpy.arange(
                0, cell_count * self.entity_counts[entity_name]
            )
            adjusted_ids = [
                id + str(ix) for id, ix in zip(original_ids, indices)
            ]
            self.axes_entity_ids[entity_name] = adjusted_ids
            # Adjust roles
            original_roles = self.get_roles(entity_name)
            adjusted_roles = original_roles * cell_count
            self.axes_roles[entity_name] = adjusted_roles
            # Adjust memberships, for group entities only
            if entity_name != self.persons_plural:
                original_memberships = self.get_memberships(entity_name)
                repeated_memberships = original_memberships * cell_count
                indices = (
                    numpy.repeat(
                        numpy.arange(0, cell_count), len(original_memberships)
                    )
                    * self.entity_counts[entity_name]
                )
                adjusted_memberships = (
                    numpy.array(repeated_memberships) + indices
                ).tolist()
                self.axes_memberships[entity_name] = adjusted_memberships

        # Now generate input values along the specified axes
        # TODO - factor out the common logic here
        if len(self.axes) == 1 and len(self.axes[0]):
            parallel_axes = self.axes[0]
            first_axis = parallel_axes[0]
            axis_count: int = first_axis["count"]
            axis_entity = self.get_variable_entity(first_axis["name"])
            axis_entity_step_size = self.entity_counts[axis_entity.plural]
            # Distribute values along axes
            for axis in parallel_axes:
                axis_index = axis.get("index", 0)
                axis_period = axis.get("period", self.default_period)
                axis_name = axis["name"]
                variable = axis_entity.get_variable(axis_name)
                array = self.get_input(axis_name, str(axis_period))
                if array is None:
                    array = variable.default_array(
                        axis_count * axis_entity_step_size
                    )
                elif array.size == axis_entity_step_size:
                    array = numpy.tile(array, axis_count)
                array[axis_index::axis_entity_step_size] = numpy.linspace(
                    axis["min"],
                    axis["max"],
                    num=axis_count,
                )
                # Set input
                self.input_buffer[axis_name][str(axis_period)] = array
        else:
            first_axes_count: typing.List[int] = (
                parallel_axes[0]["count"] for parallel_axes in self.axes
            )
            axes_linspaces = [
                numpy.linspace(0, axis_count - 1, num=axis_count)
                for axis_count in first_axes_count
            ]
            axes_meshes = numpy.meshgrid(*axes_linspaces)
            for parallel_axes, mesh in zip(self.axes, axes_meshes):
                first_axis = parallel_axes[0]
                axis_count = first_axis["count"]
                axis_entity = self.get_variable_entity(first_axis["name"])
                axis_entity_step_size = self.entity_counts[axis_entity.plural]
                # Distribute values along the grid
                for axis in parallel_axes:
                    axis_index = axis.get("index", 0)
                    axis_period = axis["period"] or self.default_period
                    axis_name = axis["name"]
                    variable = axis_entity.get_variable(axis_name)
                    array = self.get_input(axis_name, str(axis_period))
                    if array is None:
                        array = variable.default_array(
                            cell_count * axis_entity_step_size
                        )
                    elif array.size == axis_entity_step_size:
                        array = numpy.tile(array, cell_count)
                    array[axis_index::axis_entity_step_size] = axis[
                        "min"
                    ] + mesh.reshape(cell_count) * (
                        axis["max"] - axis["min"]
                    ) / (
                        axis_count - 1
                    )
                    self.input_buffer[axis_name][str(axis_period)] = array

    def get_variable_entity(self, variable_name):
        return self.variable_entities[variable_name]

    def register_variable(self, variable_name, entity):
        self.variable_entities[variable_name] = entity<|MERGE_RESOLUTION|>--- conflicted
+++ resolved
@@ -8,20 +8,19 @@
 
 from policyengine_core import periods
 from policyengine_core.entities import Entity, Role
-<<<<<<< HEAD
 from policyengine_core.errors import (
     PeriodMismatchError,
     SituationParsingError,
     VariableNotFoundError,
 )
-=======
-from policyengine_core.errors import (PeriodMismatchError,
-                                      SituationParsingError,
-                                      VariableNotFoundError)
->>>>>>> 07c210aa
 from policyengine_core.periods import Period
 from policyengine_core.populations import GroupPopulation, Population
-from policyengine_core.simulations import Simulation, helpers
+from policyengine_core.simulations.simulation import Simulation
+from policyengine_core.simulations.helpers import (
+    check_type,
+    _get_person_count,
+    transform_to_strict_syntax,
+)
 
 if TYPE_CHECKING:
     from policyengine_core.taxbenefitsystems.tax_benefit_system import (
@@ -118,7 +117,7 @@
                 simulation.get_variable_population(variable_name).entity,
             )
 
-        helpers.check_type(input_dict, dict, ["error"])
+        check_type(input_dict, dict, ["error"])
         axes = input_dict.pop("axes", None)
 
         unexpected_entities = [
@@ -208,7 +207,7 @@
             {'salary': {'2016-10': 12000}}
             )
         """
-        count = helpers._get_person_count(input_dict)
+        count = _get_person_count(input_dict)
         simulation = self.build_default_simulation(
             tax_benefit_system, count, simulation
         )
@@ -347,16 +346,14 @@
         """
         Add the simulation's instances of the persons entity as described in ``instances_json``.
         """
-        helpers.check_type(instances_json, dict, [entity.plural])
+        check_type(instances_json, dict, [entity.plural])
         entity_ids = list(map(str, instances_json.keys()))
         self.persons_plural = entity.plural
         self.entity_ids[self.persons_plural] = entity_ids
         self.entity_counts[self.persons_plural] = len(entity_ids)
 
         for instance_id, instance_object in instances_json.items():
-            helpers.check_type(
-                instance_object, dict, [entity.plural, instance_id]
-            )
+            check_type(instance_object, dict, [entity.plural, instance_id])
             self.init_variable_values(
                 entity, instance_object, str(instance_id)
             )
@@ -386,7 +383,7 @@
         """
         Add all instances of one of the model's entities as described in ``instances_json``.
         """
-        helpers.check_type(instances_json, dict, [entity.plural])
+        check_type(instances_json, dict, [entity.plural])
         entity_ids = list(map(str, instances_json.keys()))
 
         self.entity_ids[entity.plural] = entity_ids
@@ -403,9 +400,7 @@
         self.entity_counts[entity.plural] = len(entity_ids)
 
         for instance_id, instance_object in instances_json.items():
-            helpers.check_type(
-                instance_object, dict, [entity.plural, instance_id]
-            )
+            check_type(instance_object, dict, [entity.plural, instance_id])
 
             variables_json = (
                 instance_object.copy()
@@ -413,14 +408,14 @@
 
             roles_json = {
                 role.plural
-                or role.key: helpers.transform_to_strict_syntax(
+                or role.key: transform_to_strict_syntax(
                     variables_json.pop(role.plural or role.key, [])
                 )
                 for role in entity.roles
             }
 
             for role_id, role_definition in roles_json.items():
-                helpers.check_type(
+                check_type(
                     role_definition,
                     list,
                     [entity.plural, instance_id, role_id],
@@ -510,7 +505,7 @@
         persons_to_allocate,
         index,
     ):
-        helpers.check_type(
+        check_type(
             person_id, str, [entity_plural, entity_id, role_id, str(index)]
         )
         if person_id not in persons_ids:
