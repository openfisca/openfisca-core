--- conflicted
+++ resolved
@@ -9,16 +9,11 @@
 
 import pytest
 
-<<<<<<< HEAD
 from policyengine_core.errors import (
     SituationParsingError,
     VariableNotFoundError,
 )
-=======
-from policyengine_core.errors import (SituationParsingError,
-                                      VariableNotFoundError)
->>>>>>> 07c210aa
-from policyengine_core.simulations import SimulationBuilder
+from policyengine_core.simulations.simulation_builder import SimulationBuilder
 from policyengine_core.tools import assert_near
 from policyengine_core.warnings import LibYAMLWarning
 
