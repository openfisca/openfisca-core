<<<<<<< HEAD
import dpath

=======
# -*- coding: utf-8 -*-

import dpath.util
>>>>>>> bee45222
from openfisca_core.simulation_builder import SimulationBuilder
from openfisca_core.indexed_enums import Enum


def calculate(tax_benefit_system, input_data: dict) -> dict:
    '''
    Returns the input_data where the None values are replaced by the calculated values.
    '''
    simulation = SimulationBuilder().build_from_entities(tax_benefit_system, input_data)
    requested_computations = dpath.util.search(input_data, '*/*/*/*', afilter = lambda t: t is None, yielded = True)
    computation_results: dict = {}
    for computation in requested_computations:
        path = computation[0]  # format: entity_plural/entity_instance_id/openfisca_variable_name/period
        entity_plural, entity_id, variable_name, period = path.split('/')
        variable = tax_benefit_system.get_variable(variable_name)
        result = simulation.calculate(variable_name, period)
        population = simulation.get_population(entity_plural)
        entity_index = population.get_index(entity_id)

        if variable.value_type == Enum:
            entity_result = result.decode()[entity_index].name
        elif variable.value_type == float:
            entity_result = float(str(result[entity_index]))  # To turn the float32 into a regular float without adding confusing extra decimals. There must be a better way.
        elif variable.value_type == str:
            entity_result = str(result[entity_index])
        else:
            entity_result = result.tolist()[entity_index]
        # Don't use dpath.util.new, because there is a problem with dpath>=2.0
        # when we have a key that is numeric, like the year.
        # See https://github.com/dpath-maintainers/dpath-python/issues/160
        if computation_results == {}:
            computation_results = {entity_plural: {entity_id: {variable_name: {period: entity_result}}}}
        else:
            if entity_plural in computation_results:
                if entity_id in computation_results[entity_plural]:
                    if variable_name in computation_results[entity_plural][entity_id]:
                        computation_results[entity_plural][entity_id][variable_name][period] = entity_result
                    else:
                        computation_results[entity_plural][entity_id][variable_name] = {period: entity_result}
                else:
                    computation_results[entity_plural][entity_id] = {variable_name: {period: entity_result}}
            else:
                computation_results[entity_plural] = {entity_id: {variable_name: {period: entity_result}}}
    dpath.util.merge(input_data, computation_results)

    return input_data


def trace(tax_benefit_system, input_data):
    simulation = SimulationBuilder().build_from_entities(tax_benefit_system, input_data)
    simulation.trace = True

    requested_calculations = []
    requested_computations = dpath.util.search(input_data, '*/*/*/*', afilter = lambda t: t is None, yielded = True)
    for computation in requested_computations:
        path = computation[0]
        _entity_plural, _entity_id, variable_name, period = path.split('/')
        requested_calculations.append(f"{variable_name}<{str(period)}>")
        simulation.calculate(variable_name, period)

    trace = simulation.tracer.get_serialized_flat_trace()

    return {
        "trace": trace,
        "entitiesDescription": simulation.describe_entities(),
        "requestedCalculations": requested_calculations
        }<|MERGE_RESOLUTION|>--- conflicted
+++ resolved
@@ -1,13 +1,7 @@
-<<<<<<< HEAD
 import dpath
 
-=======
-# -*- coding: utf-8 -*-
-
-import dpath.util
->>>>>>> bee45222
+from openfisca_core.indexed_enums import Enum
 from openfisca_core.simulation_builder import SimulationBuilder
-from openfisca_core.indexed_enums import Enum
 
 
 def calculate(tax_benefit_system, input_data: dict) -> dict:
