import copy
<<<<<<< HEAD
=======
import dpath.util
>>>>>>> bee45222
import json
import os
from http import client

import dpath
import pytest

from openfisca_country_template.situation_examples import couple


def post_json(test_client, data = None, file = None):
    if file:
        file_path = os.path.join(os.path.dirname(os.path.abspath(__file__)), 'assets', file)
        with open(file_path, encoding = "utf-8") as f:
            data = f.read()
    return test_client.post('/calculate', data = data, content_type = 'application/json')


def check_response(test_client, data, expected_error_code, path_to_check, content_to_check):
    response = post_json(test_client, data)
    assert response.status_code == expected_error_code
    json_response = json.loads(response.data.decode('utf-8'))
    if path_to_check:
        content = dpath.util.get(json_response, path_to_check)
        assert content_to_check in content


@pytest.mark.parametrize("test", [
    ('{"a" : "x", "b"}', client.BAD_REQUEST, 'error', 'Invalid JSON'),
    ('["An", "array"]', client.BAD_REQUEST, 'error', 'Invalid type'),
    ('{"persons": {}}', client.BAD_REQUEST, 'persons', 'At least one person'),
    ('{"persons": {"bob": {}}, "unknown_entity": {}}', client.BAD_REQUEST, 'unknown_entity', 'entities are not found',),
    ('{"persons": {"bob": {}}, "households": {"dupont": {"parents": {}}}}', client.BAD_REQUEST, 'households/dupont/parents', 'type',),
    ('{"persons": {"bob": {"unknown_variable": {}}}}', client.NOT_FOUND, 'persons/bob/unknown_variable', 'You tried to calculate or to set',),
    ('{"persons": {"bob": {"housing_allowance": {}}}}', client.BAD_REQUEST, 'persons/bob/housing_allowance', "You tried to compute the variable 'housing_allowance' for the entity 'persons'",),
    ('{"persons": {"bob": {"salary": 4000 }}}', client.BAD_REQUEST, 'persons/bob/salary', 'period',),
    ('{"persons": {"bob": {"salary": {"2017-01": "toto"} }}}', client.BAD_REQUEST, 'persons/bob/salary/2017-01', 'expected type number',),
    ('{"persons": {"bob": {"salary": {"2017-01": {}} }}}', client.BAD_REQUEST, 'persons/bob/salary/2017-01', 'expected type number',),
    ('{"persons": {"bob": {"age": {"2017-01": "toto"} }}}', client.BAD_REQUEST, 'persons/bob/age/2017-01', 'expected type integer',),
    ('{"persons": {"bob": {"birth": {"2017-01": "toto"} }}}', client.BAD_REQUEST, 'persons/bob/birth/2017-01', 'Can\'t deal with date',),
    ('{"persons": {"bob": {}}, "households": {"household": {"parents": ["unexpected_person_id"]}}}', client.BAD_REQUEST, 'households/household/parents', 'has not been declared in persons',),
    ('{"persons": {"bob": {}}, "households": {"household": {"parents": ["bob", "bob"]}}}', client.BAD_REQUEST, 'households/household/parents', 'has been declared more than once',),
    ('{"persons": {"bob": {}}, "households": {"household": {"parents": ["bob", {}]}}}', client.BAD_REQUEST, 'households/household/parents/1', 'Invalid type',),
    ('{"persons": {"bob": {"salary": {"invalid period": 2000 }}}}', client.BAD_REQUEST, 'persons/bob/salary', 'Expected a period',),
    ('{"persons": {"bob": {"salary": {"invalid period": null }}}}', client.BAD_REQUEST, 'persons/bob/salary', 'Expected a period',),
    ('{"persons": {"bob": {"basic_income": {"2017": 2000 }}}, "households": {"household": {"parents": ["bob"]}}}', client.BAD_REQUEST, 'persons/bob/basic_income/2017', '"basic_income" can only be set for one month',),
    ('{"persons": {"bob": {"salary": {"ETERNITY": 2000 }}}, "households": {"household": {"parents": ["bob"]}}}', client.BAD_REQUEST, 'persons/bob/salary/ETERNITY', 'salary is only defined for months',),
    ('{"persons": {"alice": {}, "bob": {}, "charlie": {}}, "households": {"_": {"parents": ["alice", "bob", "charlie"]}}}', client.BAD_REQUEST, 'households/_/parents', 'at most 2 parents in a household',),
    ])
def test_responses(test_client, test):
    check_response(test_client, *test)


def test_basic_calculation(test_client):
    simulation_json = json.dumps({
        "persons": {
            "bill": {
                "birth": {
                    "2017-12": "1980-01-01"
                    },
                "age": {
                    "2017-12": None
                    },
                "salary": {
                    "2017-12": 2000
                    },
                "basic_income": {
                    "2017-12": None
                    },
                "income_tax": {
                    "2017-12": None
                    }
                },
            "bob": {
                "salary": {
                    "2017-12": 15000
                    },
                "basic_income": {
                    "2017-12": None
                    },
                "social_security_contribution": {
                    "2017-12": None
                    }
                },
            },
        "households": {
            "first_household": {
                "parents": ['bill', 'bob'],
                "housing_tax": {
                    "2017": None
                    },
                "accommodation_size": {
                    "2017-01": 300
                    }
                },
            }
        })

    response = post_json(test_client, simulation_json)
    assert response.status_code == client.OK
    response_json = json.loads(response.data.decode('utf-8'))
    assert dpath.util.get(response_json, 'persons/bill/basic_income/2017-12') == 600  # Universal basic income
    assert dpath.util.get(response_json, 'persons/bill/income_tax/2017-12') == 300  # 15% of the salary
    assert dpath.util.get(response_json, 'persons/bill/age/2017-12') == 37  # 15% of the salary
    assert dpath.util.get(response_json, 'persons/bob/basic_income/2017-12') == 600
    assert dpath.util.get(response_json, 'persons/bob/social_security_contribution/2017-12') == 816  # From social_security_contribution.yaml test
    assert dpath.util.get(response_json, 'households/first_household/housing_tax/2017') == 3000


def test_enums_sending_identifier(test_client):
    simulation_json = json.dumps({
        "persons": {
            "bill": {}
            },
        "households": {
            "_": {
                "parents": ["bill"],
                "housing_tax": {
                    "2017": None
                    },
                "accommodation_size": {
                    "2017-01": 300
                    },
                "housing_occupancy_status": {
                    "2017-01": "free_lodger"
                    }
                }
            }
        })

    response = post_json(test_client, simulation_json)
    assert response.status_code == client.OK
    response_json = json.loads(response.data.decode('utf-8'))
    assert dpath.util.get(response_json, 'households/_/housing_tax/2017') == 0


def test_enum_output(test_client):
    simulation_json = json.dumps({
        "persons": {
            "bill": {},
            },
        "households": {
            "_": {
                "parents": ["bill"],
                "housing_occupancy_status": {
                    "2017-01": None
                    }
                },
            }
        })

    response = post_json(test_client, simulation_json)
    assert response.status_code == client.OK
    response_json = json.loads(response.data.decode('utf-8'))
    assert dpath.util.get(response_json, "households/_/housing_occupancy_status/2017-01") == "tenant"


def test_enum_wrong_value(test_client):
    simulation_json = json.dumps({
        "persons": {
            "bill": {},
            },
        "households": {
            "_": {
                "parents": ["bill"],
                "housing_occupancy_status": {
                    "2017-01": "Unknown value lodger"
                    }
                },
            }
        })

    response = post_json(test_client, simulation_json)
    assert response.status_code == client.BAD_REQUEST
    response_json = json.loads(response.data.decode('utf-8'))
    message = "Possible values are ['owner', 'tenant', 'free_lodger', 'homeless']"
    text = dpath.util.get(response_json, "households/_/housing_occupancy_status/2017-01")
    assert message in text


def test_encoding_variable_value(test_client):
    simulation_json = json.dumps({
        "persons": {
            "toto": {}
            },
        "households": {
            "_": {
                "housing_occupancy_status": {
                    "2017-07": "Locataire ou sous-locataire d‘un logement loué vide non-HLM"

                    },
                "parent": [
                    "toto",
                    ]
                }
            }
        })

    # No UnicodeDecodeError
    response = post_json(test_client, simulation_json)
    assert response.status_code == client.BAD_REQUEST, response.data.decode('utf-8')
    response_json = json.loads(response.data.decode('utf-8'))
    message = "'Locataire ou sous-locataire d‘un logement loué vide non-HLM' is not a known value for 'housing_occupancy_status'. Possible values are "
    text = dpath.util.get(response_json, 'households/_/housing_occupancy_status/2017-07')
    assert message in text


def test_encoding_entity_name(test_client):
    simulation_json = json.dumps({
        "persons": {
            "O‘Ryan": {},
            "Renée": {}
            },
        "households": {
            "_": {
                "parents": [
                    "O‘Ryan",
                    "Renée"
                    ]
                }
            }
        })

    # No UnicodeDecodeError
    response = post_json(test_client, simulation_json)
    response_json = json.loads(response.data.decode('utf-8'))

    # In Python 3, there is no encoding issue.
    if response.status_code != client.OK:
        message = "'O‘Ryan' is not a valid ASCII value."
        text = response_json['error']
        assert message in text


def test_encoding_period_id(test_client):
    simulation_json = json.dumps({
        "persons": {
            "bill": {
                "salary": {
                    "2017": 60000
                    }
                },
            "bell": {
                "salary": {
                    "2017": 60000
                    }
                }
            },
        "households": {
            "_": {
                "parents": ["bill", "bell"],
                "housing_tax": {
                    "à": 400
                    },
                "accommodation_size": {
                    "2017-01": 300
                    },
                "housing_occupancy_status": {
                    "2017-01": "tenant"
                    }
                }
            }
        })

    # No UnicodeDecodeError
    response = post_json(test_client, simulation_json)
    assert response.status_code == client.BAD_REQUEST
    response_json = json.loads(response.data.decode('utf-8'))

    # In Python 3, there is no encoding issue.
    if "Expected a period" not in str(response.data):
        message = "'à' is not a valid ASCII value."
        text = response_json['error']
        assert message in text


def test_str_variable(test_client):
    new_couple = copy.deepcopy(couple)
    new_couple['households']['_']['postal_code'] = {'2017-01': None}
    simulation_json = json.dumps(new_couple)

    response = test_client.post('/calculate', data = simulation_json, content_type = 'application/json')

    assert response.status_code == client.OK


def test_periods(test_client):
    simulation_json = json.dumps({
        "persons": {
            "bill": {}
            },
        "households": {
            "_": {
                "parents": ["bill"],
                "housing_tax": {
                    "2017": None
                    },
                "housing_occupancy_status": {
                    "2017-01": None
                    }
                }
            }
        })

    response = post_json(test_client, simulation_json)
    assert response.status_code == client.OK

    response_json = json.loads(response.data.decode('utf-8'))

    yearly_variable = dpath.util.get(response_json, 'households/_/housing_tax')  # web api year is an int
    assert yearly_variable == {'2017': 200.0}

    monthly_variable = dpath.util.get(response_json, 'households/_/housing_occupancy_status')  # web api month is a string
    assert monthly_variable == {'2017-01': 'tenant'}


def test_two_periods(test_client):
    '''
    Test `calculate` on a request with mixed types periods: yearly periods following
    monthly or daily periods to check dpath limitation on numeric keys (yearly periods).
    Made to test the case where we have more than one path with a numeric in it.
    See https://github.com/dpath-maintainers/dpath-python/issues/160 for more informations.
    '''
    simulation_json = json.dumps({
        "persons": {
            "bill": {}
            },
        "households": {
            "_": {
                "parents": ["bill"],
                "housing_tax": {
                    "2017": None,
                    "2018": None
                    },
                "housing_occupancy_status": {
                    "2017-01": None,
                    "2018-01": None
                    }
                }
            }
        })

    response = post_json(test_client, simulation_json)
    assert response.status_code == client.OK

    response_json = json.loads(response.data.decode('utf-8'))

    yearly_variable = dpath.util.get(response_json, 'households/_/housing_tax')  # web api year is an int
    assert yearly_variable == {'2017': 200.0, '2018': 200.0}

    monthly_variable = dpath.util.get(response_json, 'households/_/housing_occupancy_status')  # web api month is a string
    assert monthly_variable == {'2017-01': 'tenant', '2018-01': 'tenant'}


def test_handle_period_mismatch_error(test_client):

    variable = "housing_tax"
    period = "2017-01"

    simulation_json = json.dumps({
        "persons": {
            "bill": {}
            },
        "households": {
            "_": {
                "parents": ["bill"],
                variable: {
                    period: 400
                    },
                }
            }
        })

    response = post_json(test_client, simulation_json)
    assert response.status_code == client.BAD_REQUEST

    response_json = json.loads(response.data)

    error = dpath.util.get(response_json, f'households/_/housing_tax/{period}')
    message = f'Unable to set a value for variable "{variable}" for month-long period "{period}"'
    assert message in error


def test_gracefully_handle_unexpected_errors(test_client):
    """
    Context
    =======

    Whenever an exception is raised by the calculation engine, the API will try
    to handle it and to provide a useful message to the user (4XX). When the
    unexpected happens, if the exception is available it will be forwarded
    and given to the user even in this worst case scenario (500).

    Scenario
    ========

    Calculate the housing tax due by Bill a thousand years ago.

    Expected behaviour
    ==================

    In the `country-template`, Housing Tax is only defined from 2010 onwards.
    The calculation engine should therefore raise an exception `ParameterNotFound`.
    The API is not expecting this, but she should handle the situation nonetheless.
    """
    variable = "housing_tax"
    period = "1234-05-06"

    simulation_json = json.dumps({
        "persons": {
            "bill": {},
            },
        "households": {
            "_": {
                "parents": ["bill"],
                variable: {
                    period: None,
                    },
                }
            }
        })

    response = post_json(test_client, simulation_json)
    assert response.status_code == client.INTERNAL_SERVER_ERROR

    error = json.loads(response.data)["error"]
    assert f"Unable to compute variable '{variable}' for period {period}" in error<|MERGE_RESOLUTION|>--- conflicted
+++ resolved
@@ -1,8 +1,4 @@
 import copy
-<<<<<<< HEAD
-=======
-import dpath.util
->>>>>>> bee45222
 import json
 import os
 from http import client
