--- conflicted
+++ resolved
@@ -23,7 +23,6 @@
         raise
 
 
-<<<<<<< HEAD
 @pytest.mark.parametrize("test", [
     ('indentation', {'Invalid YAML', 'indentation.yaml', 'line 2', 'mapping values are not allowed'}),
     ("wrong_date", {"Error parsing parameter file", "Properties must be valid YYYY-MM-DD instants"}),
@@ -41,45 +40,6 @@
     ('duplicate_key', {'duplicate'}),
     ])
 def test_parsing_errors(test):
-=======
-@pytest.mark.parametrize(
-    "test",
-    [
-        (
-            "indentation",
-            {
-                "Invalid YAML",
-                "indentation.yaml",
-                "line 2",
-                "mapping values are not allowed",
-            },
-        ),
-        (
-            "wrong_date",
-            {
-                "Error parsing parameter file",
-                "Properties must be valid YYYY-MM-DD instants",
-            },
-        ),
-        ("wrong_scale", {"Unexpected property", "scale[1]", "treshold"}),
-        ("unexpected_key_in_parameter", {"Unexpected property", "unexpected_key"}),
-        ("wrong_type_in_parameter", {"must be of type object"}),
-        ("wrong_type_in_value_history", {"must be of type object"}),
-        ("unexpected_key_in_value_history", {"must be valid YYYY-MM-DD instants"}),
-        (
-            "unexpected_key_in_value_at_instant",
-            {"Unexpected property", "unexpected_key"},
-        ),
-        ("unexpected_key_in_scale", {"Unexpected property", "unexpected_key"}),
-        ("wrong_type_in_scale", {"must be of type object"}),
-        ("wrong_type_in_brackets", {"must be of type array"}),
-        ("wrong_type_in_bracket", {"must be of type object"}),
-        ("missing_value", {"missing", "value"}),
-        ("duplicate_key", {"duplicate"}),
-    ],
-)
-def test_parsing_errors(test) -> None:
->>>>>>> f0bbc79d
     with pytest.raises(ParameterParsingError):
         check_fails_with_message(*test)
 
@@ -96,11 +56,10 @@
     assert parameters_at_instant.node1.param == 1.0
 
 
-<<<<<<< HEAD
-def test_yaml_hierarchy():
-    path = os.path.join(BASE_DIR, 'yaml_hierarchy')
-    parameters = ParameterNode('', directory_path = path)
-    parameters_at_instant = parameters('2016-01-01')
+def test_yaml_hierarchy() -> None:
+    path = os.path.join(BASE_DIR, "yaml_hierarchy")
+    parameters = ParameterNode("", directory_path=path)
+    parameters_at_instant = parameters("2016-01-01")
     assert parameters_at_instant.node1.param == 1.0
 
 
@@ -108,11 +67,4 @@
     path = os.path.join(BASE_DIR, 'string_parameter.yaml')
     parameter = load_parameter_file(path, 'string_parameter')
     assert parameter("2015-01-01") == "string, without metadata"
-    assert parameter("2016-01-01") == "string, with metadata"
-=======
-def test_yaml_hierarchy() -> None:
-    path = os.path.join(BASE_DIR, "yaml_hierarchy")
-    parameters = ParameterNode("", directory_path=path)
-    parameters_at_instant = parameters("2016-01-01")
-    assert parameters_at_instant.node1.param == 1.0
->>>>>>> f0bbc79d
+    assert parameter("2016-01-01") == "string, with metadata"