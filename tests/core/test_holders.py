--- conflicted
+++ resolved
@@ -1,16 +1,14 @@
+import numpy
 import pytest
-
-import numpy
 
 from openfisca_country_template import situation_examples
 from openfisca_country_template.variables import housing
 
 from openfisca_core import holders, periods, tools
 from openfisca_core.errors import PeriodMismatchError
+from openfisca_core.holders import Holder
 from openfisca_core.memory_config import MemoryConfig
-from openfisca_core.periods import DateUnit
 from openfisca_core.simulations import SimulationBuilder
-from openfisca_core.holders import Holder
 
 
 @pytest.fixture
@@ -90,13 +88,9 @@
     simulation = single
     holder = simulation.person.get_holder('birth')
     value = numpy.asarray(['1980-01-01'], dtype = holder.variable.dtype)
-<<<<<<< HEAD
-    holder.set_input(periods.period(DateUnit.ETERNITY), value)
-=======
-    holder.set_input(periods.build_period(periods.ETERNITY), value)
->>>>>>> 3b3c27a9
+    holder.set_input(periods.build_period(periods.DateUnit.ETERNITY), value)
     assert holder.get_array(None) == value
-    assert holder.get_array(DateUnit.ETERNITY) == value
+    assert holder.get_array(periods.DateUnit.ETERNITY) == value
     assert holder.get_array('2016-01') == value
 
 
