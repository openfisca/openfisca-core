--- conflicted
+++ resolved
@@ -1,25 +1,3 @@
-<<<<<<< HEAD
-; E128/133:     We prefer hang-closing visual indents.
-; E251:         We prefer `function(x = 1)` over `function(x=1)`.
-; E501:         We do not enforce a maximum line length.
-; F403/405:     We ignore * imports.
-; W503/504:     We break lines before binary operators (Knuth's style).
-
-[flake8]
-hang-closing    = true
-ignore          =
-    E128,
-    E251,
-    E501,
-    F403,
-    F405,
-    W503,
-    W504,
-in-place        = true
-rst-roles       = any, class, exc, meth, obj
-rst-directives  = attribute
-=======
-; C011X:            We (progressively) document the code base.
 ; D10X:             We (progressively) check docstrings (see https://www.pydocstyle.org/en/2.1.1/error_codes.html#grouping).
 ; DARXXX:           We (progressively) check docstrings (see https://github.com/terrencepreilly/darglint#error-codes).
 ; E128/133:         We prefer hang-closing visual indents.
@@ -33,17 +11,40 @@
 [flake8]
 extend-ignore       = D
 hang-closing        = true
-ignore              = E128,E251,F403,F405,E501,RST301,W503,W504
+ignore              = E128,E251,E501,F403,F405,E501,RST301,W503,W504
 in-place            = true
 include-in-doctest  = openfisca_core/commons openfisca_core/types
 rst-directives      = attribute, deprecated, seealso, versionadded, versionchanged
 rst-roles           = any, attr, class, exc, func, meth, obj
 strictness          = short
 
+; Enabled checks are almost exclusively about syntax rather than style. These
+; checks are a subset of what is currently agreed upon by the community, and
+; are meant to improve the quality of the codebase progressively.
+;
+; C0103:        	We snake case variables and reforms.
+; C0114-6:      	TODO: document modules/classes/functions, then enable.
+; C0301:        	We do not enforce a maximum line length.
+; E0213:        	Formula definitions do not use `self`.
+; E1101:        	False positive, as members are defined dynamically.
+; E1101:        	False positive, as entities are projected, thus are callable.
+; E1120:        	TODO: an actual bug in the codebase, fix then enable.
+; E1121:        	We do not enforce a maximum number or function arguments.
+; F6401:        	TODO: fix pytest fixture discovery, then enable.
+; R0801:        	TODO: https://github.com/PyCQA/pylint/issues/214
+; R0902:        	We do not enforce a maximum number or instance attributes.
+; R0903/4:      	We do not enforce a minumum/maximum number or public methods.
+; R0911-5:      	We do not enforce a maximum number of arguments, variables…
+; W0404:        	We allow reimports to be able to soft-deprecate features.
+; W0511:        	TODO: fix all todos, then enable.
+; W0613:        	TODO: remove unused arguments, then enable (breaking-change).
+; W0621:        	We allow redefining variables in nested scopes.
+; W0622:        	TODO: fix redefined builtins, then enable (breaking-change).
+; W1203:        	We prefer to interpolate logging with f-strings.
+
 [pylint.message_control]
-disable             = all
-enable              = C0115,C0116,R0401
-score               = no
+disable         	= C0103,C0114,C0115,C0116,C0301,E0213,E1101,E1102,E1120,E1121,F6401,R0401,R0801,R0902,R0903,R0904,R0911,R0912,R0913,R0914,R0915,R1733,W0404,W0511,W0613,W0621,W0622,W1203
+score           	= no
 
 [coverage:paths]
 source              = . */site-packages
@@ -57,76 +58,12 @@
 show_missing        = true
 skip_covered        = true
 skip_empty          = true
->>>>>>> bee45222
-
-; Enabled checks are almost exclusively about syntax rather than style. These
-; checks are a subset of what is currently agreed upon by the community, and
-; are meant to improve the quality of the codebase progressively.
-;
-; C0103:        We snake case variables and reforms.
-; C0114-6:      TODO: document modules/classes/functions, then enable.
-; C0301:        We do not enforce a maximum line length.
-; E0213:        Formula definitions do not use `self`.
-; E1101:        False positive, as members are defined dynamically.
-; E1101:        False positive, as entities are projected, thus are callable.
-; E1120:        TODO: an actual bug in the codebase, fix then enable.
-; E1121:        We do not enforce a maximum number or function arguments.
-; F6401:        TODO: fix pytest fixture discovery, then enable.
-; R0401:        TODO: fix cyclic imports, then enable.
-; R0801:        TODO: https://github.com/PyCQA/pylint/issues/214
-; R0902:        We do not enforce a maximum number or instance attributes.
-; R0903/4:      We do not enforce a minumum/maximum number or public methods.
-; R0911-5:      We do not enforce a maximum number of arguments, variables…
-; W0404:        We allow reimports to be able to soft-deprecate features.
-; W0511:        TODO: fix all todos, then enable.
-; W0613:        TODO: remove unused arguments, then enable (breaking-change).
-; W0621:        We allow redefining variables in nested scopes.
-; W0622:        TODO: fix redefined builtins, then enable (breaking-change).
-; W1203:        We prefer to interpolate logging with f-strings.
-
-[pylint.message_control]
-disable         =
-    C0103,
-    C0114,
-    C0115,
-    C0116,
-    C0301,
-    E0213,
-    E1101,
-    E1102,
-    E1120,
-    E1121,
-    F6401,
-    R0401,
-    R0801,
-    R0902,
-    R0903,
-    R0904,
-    R0911,
-    R0912,
-    R0913,
-    R0914,
-    R0915,
-    R1733,
-    W0404,
-    W0511,
-    W0613,
-    W0621,
-    W0622,
-    W1203,
-score           = no
 
 [tool:pytest]
-<<<<<<< HEAD
-addopts         = --showlocals --doctest-modules --disable-pytest-warnings
-testpaths       = tests
-python_files    = **/*.py
-=======
 addopts             = --doctest-modules --disable-pytest-warnings --showlocals
 doctest_optionflags = ELLIPSIS IGNORE_EXCEPTION_DETAIL NUMBER NORMALIZE_WHITESPACE
 python_files        = **/*.py
 testpaths           = openfisca_core/commons openfisca_core/types tests
->>>>>>> bee45222
 
 [mypy]
 ignore_missing_imports = True
@@ -137,8 +74,4 @@
 ignore_errors       = True
 
 [mypy-openfisca_core.scripts.*]
-<<<<<<< HEAD
-ignore_errors   = True
-=======
-ignore_errors       = True
->>>>>>> bee45222
+ignore_errors       = True