# C011X:                    We (progressively) document the code base.
# D10X:                     We (progressively) check docstrings (see https://www.pydocstyle.org/en/2.1.1/error_codes.html#grouping).
# DARXXX:                   We (progressively) check docstrings (see https://github.com/terrencepreilly/darglint#error-codes).
# E203:                     We ignore a false positive in whitespace before ":" (see https://github.com/PyCQA/pycodestyle/issues/373).
# F403/405:                 We ignore * imports.
# R0401:                    We avoid cyclic imports —required for unit/doc tests.
# RST301:                   We use Google Python Style (see https://pypi.org/project/flake8-rst-docstrings/).
# W503/504:                 We break lines before binary operators (Knuth's style).

[flake8]
convention                  = google
docstring_style             = google
extend-ignore               = D
ignore                      = B019, E203, E501, F405, E701, E704, RST212, RST301, W503
in-place                    = true
include-in-doctest          =
    openfisca_core/commons
    openfisca_core/entities
    openfisca_core/holders
    openfisca_core/periods
    openfisca_core/projectors
max-line-length             = 88
per-file-ignores            =
<<<<<<< HEAD
    */types.py:D101,D102,E301,E704
=======
    */types.py:D101,D102,E301,E704,W504
>>>>>>> 7d451a16
    */test_*.py:D101,D102,D103
    */__init__.py:F401
    */__init__.pyi:E302,E704
rst-directives              = attribute, deprecated, seealso, versionadded, versionchanged
rst-roles                   = any, attr, class, exc, func, meth, mod, obj
strictness                  = short

[pylint.MASTER]
load-plugins                = pylint_per_file_ignores

[pylint.message_control]
disable                     = all
enable                      = C0115, C0116, R0401
per-file-ignores            =
    types.py:C0115,C0116
    /tests/:C0116
score                       = no

[isort]
case_sensitive              = true
combine_as_imports          = true
force_alphabetical_sort_within_sections = false
group_by_package            = true
honor_noqa                  = true
include_trailing_comma      = true
known_first_party           = openfisca_core
known_openfisca             = openfisca_country_template, openfisca_extension_template
known_typing                = *collections.abc*, *typing*, *typing_extensions*
known_types                 = *types*
multi_line_output           = 3
profile                     = black
py_version                  = 39
sections                    = FUTURE, TYPING, TYPES, STDLIB, THIRDPARTY, OPENFISCA, FIRSTPARTY, LOCALFOLDER

[coverage:paths]
source                      = . */site-packages

[coverage:run]
branch                      = true
source                      = openfisca_core, openfisca_web_api

[coverage:report]
fail_under                  = 75
show_missing                = true
skip_covered                = true
skip_empty                  = true

[tool:pytest]
addopts                     = --disable-pytest-warnings --doctest-modules --showlocals
doctest_optionflags         = ELLIPSIS IGNORE_EXCEPTION_DETAIL NUMBER NORMALIZE_WHITESPACE
python_files                = **/*.py
testpaths                   = tests

[mypy]
check_untyped_defs          = false
disallow_any_decorated      = false
disallow_any_explicit       = false
disallow_any_expr           = false
disallow_any_unimported     = false
follow_imports              = skip
ignore_missing_imports      = true
implicit_reexport           = false
install_types               = true
mypy_path                   = stubs
non_interactive             = true
plugins                     = numpy.typing.mypy_plugin
pretty                      = true
python_version              = 3.9
strict                      = false
warn_no_return              = true
warn_unreachable            = true

[mypy-openfisca_core.*.tests.*]
ignore_errors               = True<|MERGE_RESOLUTION|>--- conflicted
+++ resolved
@@ -21,11 +21,7 @@
     openfisca_core/projectors
 max-line-length             = 88
 per-file-ignores            =
-<<<<<<< HEAD
-    */types.py:D101,D102,E301,E704
-=======
     */types.py:D101,D102,E301,E704,W504
->>>>>>> 7d451a16
     */test_*.py:D101,D102,D103
     */__init__.py:F401
     */__init__.pyi:E302,E704
