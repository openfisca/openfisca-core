--- conflicted
+++ resolved
@@ -1,10 +1,9 @@
 # Changelog
 
-<<<<<<< HEAD
-## 3.1.1
+## 4.1.2
 
   * Use reference decompositons directory and files when compute decomposition for a refomed tax-benefit-system
-=======
+
 ## 4.1.1-Beta 1
 
 * Fix update_legislation in reforms
@@ -34,7 +33,6 @@
   * Change the way entities are declared
 
   More information on https://github.com/openfisca/openfisca-core/pull/415
->>>>>>> 51e64908
 
 ## 3.1.0
 
