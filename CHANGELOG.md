--- conflicted
+++ resolved
@@ -1,15 +1,13 @@
 # Changelog
 
-<<<<<<< HEAD
-### 34.8.0 [#964](https://github.com/openfisca/openfisca-core/pull/964)
-
+### 35.1.0 [#964](https://github.com/openfisca/openfisca-core/pull/964)
 
 #### Technical changes
 
 - Added new _dependencies_ API end point to find the dependent input variables of a variable
 - Added a new property in variables.py to enable this.
 - Clarified API documentation for _trace_ endpoint
-=======
+
 # 35.0.1 [#968](https://github.com/openfisca/openfisca-core/pull/968)
 
 #### Technical changes
@@ -41,7 +39,6 @@
   * Check that [numpy.array](https://numpy.org/doc/1.18/reference/generated/numpy.array.html) `order` argument gets one of the allowed values listed above.
 * `UFuncs with multiple outputs must use a tuple for the out kwarg.`
   * Update the output type of any used [universal function](https://numpy.org/doc/1.18/reference/ufuncs.html) to get a tuple.
->>>>>>> bd2fb165
 
 ### 34.7.7 [#951](https://github.com/openfisca/openfisca-core/pull/951)
 
