--- conflicted
+++ resolved
@@ -1,15 +1,13 @@
 # Changelog
 
-<<<<<<< HEAD
-## 4.3.4
-
-* Always name a `CompactNode`, as otherwise traced simulations crash if a `BAREME` is directly under the root node of the xml parameteres file.
-=======
 ## 5.0.0
 
 * Move `json_or_python_to_test_case` from country packages to core
 * Breaking change : `scenarios.set_entities_json_id` has been moved, and should not be considered a public function.
->>>>>>> 131dd425
+
+## 4.3.4
+
+* Always name a `CompactNode`, as otherwise traced simulations crash if a `BAREME` is directly under the root node of the xml parameteres file.
 
 ## 4.3.3
 
