--- conflicted
+++ resolved
@@ -379,18 +379,12 @@
 # saveTmp(final2, file= "final2.Rdata")
 
     print_id(final2)
-<<<<<<< HEAD
-    control(final2, debug=True, verbose=True)
-    return
-    from pandas import HDFStore
-=======
 
     from src.countries.france.data.erf.build_survey.utilitaries import check_structure
     check_structure(final2)
-
     return
 
->>>>>>> 26ac767b
+
     from src.countries.france import DATA_SOURCES_DIR
     test_filename = os.path.join(DATA_SOURCES_DIR,"test.h5") 
     store = HDFStore(test_filename)
