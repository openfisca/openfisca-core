--- conflicted
+++ resolved
@@ -149,13 +149,11 @@
     print len(fip[fip['to_keep']]), '/', len(fip)
 
     indivifip = fip[fip['to_keep']]; del indivifip['to_keep'], fip, tyFG, tyHI
-<<<<<<< HEAD
+
 #    control(indivifip, debug=True)
 
 
-=======
-    
->>>>>>> 2ef9214c
+
 # #************************************************************************************************************/
     print ''
     print 'Step 2 : matching indivifip with eec file'
