from __future__ import annotations

from collections.abc import Iterable, Sequence, Sized
from numpy.typing import NDArray
<<<<<<< HEAD
from typing import Any, TypeVar, Union
from typing_extensions import NewType, Protocol, TypeAlias
=======
from typing import Any, NewType, TypeVar, Union
from typing_extensions import Protocol, TypeAlias
>>>>>>> 7d451a16

import numpy
import pendulum

<<<<<<< HEAD
_N = TypeVar("_N", bound=numpy.generic, covariant=True)

#: Type representing an numpy array.
Array: TypeAlias = NDArray[_N]
=======
_N_co = TypeVar("_N_co", bound=numpy.generic, covariant=True)

#: Type representing an numpy array.
Array: TypeAlias = NDArray[_N_co]
>>>>>>> 7d451a16

_L = TypeVar("_L")

#: Type representing an array-like object.
ArrayLike: TypeAlias = Sequence[_L]

<<<<<<< HEAD
#: Type variable representing an error.
_E = TypeVar("_E", covariant=True)

#: Type variable representing a value.
_A = TypeVar("_A", covariant=True)

#: Generic type vars.
_T_cov = TypeVar("_T_cov", covariant=True)
_T_con = TypeVar("_T_con", contravariant=True)
=======
#: Generic type vars.
_T_co = TypeVar("_T_co", covariant=True)
>>>>>>> 7d451a16


# Entities

#: For example "person".
EntityKey = NewType("EntityKey", str)

#: For example "persons".
EntityPlural = NewType("EntityPlural", str)

#: For example "principal".
RoleKey = NewType("RoleKey", str)

#: For example "parents".
RolePlural = NewType("RolePlural", str)

<<<<<<< HEAD
    def check_role_validity(self, role: Any) -> None: ...
    def check_variable_defined_for_entity(self, variable_name: Any) -> None: ...
=======

class CoreEntity(Protocol):
    key: EntityKey
    plural: EntityPlural

    def check_role_validity(self, role: object, /) -> None: ...
    def check_variable_defined_for_entity(
        self,
        variable_name: VariableName,
        /,
    ) -> None: ...
>>>>>>> 7d451a16
    def get_variable(
        self,
        variable_name: VariableName,
        check_existence: bool = ...,
        /,
    ) -> None | Variable: ...


class SingleEntity(CoreEntity, Protocol): ...


class GroupEntity(CoreEntity, Protocol): ...


class Role(Protocol):
    entity: GroupEntity
    max: int | None
    subroles: None | Iterable[Role]

    @property
    def key(self, /) -> RoleKey: ...
    @property
    def plural(self, /) -> None | RolePlural: ...


# Holders


class Holder(Protocol):
<<<<<<< HEAD
    def clone(self, population: Any) -> Holder: ...
    def get_memory_usage(self) -> Any: ...
=======
    def clone(self, population: Any, /) -> Holder: ...
    def get_memory_usage(self, /) -> Any: ...
>>>>>>> 7d451a16


# Parameters


class ParameterNodeAtInstant(Protocol): ...


# Periods

#: For example "2000-01".
InstantStr = NewType("InstantStr", str)

<<<<<<< HEAD
#: For example "1:2000-01-01:day".
PeriodStr = NewType("PeriodStr", str)


class Indexable(Protocol[_T_cov]):
    def __getitem__(self, index: int, /) -> _T_cov: ...


class DateUnit(Protocol):
    def __contains__(self, other: object, /) -> bool: ...
    def upper(self) -> str: ...


class Instant(Indexable[int], Iterable[int], Sized, Protocol):
    @property
    def year(self, /) -> int: ...
    @property
    def month(self, /) -> int: ...
    @property
    def day(self, /) -> int: ...
    @property
    def date(self, /) -> pendulum.Date: ...
    def __lt__(self, other: object, /) -> bool: ...
    def __le__(self, other: object, /) -> bool: ...
    def offset(self, offset: str | int, unit: DateUnit, /) -> None | Instant: ...


class Period(Indexable[Union[DateUnit, Instant, int]], Protocol):
    @property
    def unit(self) -> DateUnit: ...
    @property
    def start(self) -> Instant: ...
    @property
    def size(self) -> int: ...
    @property
    def stop(self) -> Instant: ...
    def offset(self, offset: str | int, unit: None | DateUnit = None) -> Period: ...
=======
class Container(Protocol[_T_co]):
    def __contains__(self, item: object, /) -> bool: ...


class Indexable(Protocol[_T_co]):
    def __getitem__(self, index: int, /) -> _T_co: ...


class DateUnit(Container[str], Protocol): ...


class Instant(Indexable[int], Iterable[int], Sized, Protocol): ...


class Period(Indexable[Union[DateUnit, Instant, int]], Protocol):
    @property
    def unit(self, /) -> DateUnit: ...
>>>>>>> 7d451a16


# Populations


class Population(Protocol):
    entity: Any

<<<<<<< HEAD
    def get_holder(self, variable_name: Any) -> Any: ...
=======
    def get_holder(self, variable_name: VariableName, /) -> Any: ...
>>>>>>> 7d451a16


# Simulations


class Simulation(Protocol):
<<<<<<< HEAD
    def calculate(self, variable_name: Any, period: Any) -> Any: ...
    def calculate_add(self, variable_name: Any, period: Any) -> Any: ...
    def calculate_divide(self, variable_name: Any, period: Any) -> Any: ...
    def get_population(self, plural: Any | None) -> Any: ...
=======
    def calculate(self, variable_name: VariableName, period: Any, /) -> Any: ...
    def calculate_add(self, variable_name: VariableName, period: Any, /) -> Any: ...
    def calculate_divide(self, variable_name: VariableName, period: Any, /) -> Any: ...
    def get_population(self, plural: None | str, /) -> Any: ...
>>>>>>> 7d451a16


# Tax-Benefit systems


class TaxBenefitSystem(Protocol):
    person_entity: Any

    def get_variable(
        self,
<<<<<<< HEAD
        variable_name: Any,
        check_existence: Any = ...,
    ) -> Any | None: ...
=======
        variable_name: VariableName,
        check_existence: bool = ...,
        /,
    ) -> None | Variable: ...
>>>>>>> 7d451a16


# Variables

#: For example "salary".
VariableName = NewType("VariableName", str)


class Variable(Protocol):
    entity: Any
    name: VariableName


class Formula(Protocol):
    def __call__(
        self,
        population: Population,
        instant: Instant,
        params: Params,
        /,
    ) -> Array[Any]: ...


class Params(Protocol):
<<<<<<< HEAD
    def __call__(self, instant: Instant) -> ParameterNodeAtInstant: ...
=======
    def __call__(self, instant: Instant, /) -> ParameterNodeAtInstant: ...
>>>>>>> 7d451a16
<|MERGE_RESOLUTION|>--- conflicted
+++ resolved
@@ -2,48 +2,24 @@
 
 from collections.abc import Iterable, Sequence, Sized
 from numpy.typing import NDArray
-<<<<<<< HEAD
-from typing import Any, TypeVar, Union
-from typing_extensions import NewType, Protocol, TypeAlias
-=======
 from typing import Any, NewType, TypeVar, Union
 from typing_extensions import Protocol, TypeAlias
->>>>>>> 7d451a16
 
 import numpy
 import pendulum
 
-<<<<<<< HEAD
-_N = TypeVar("_N", bound=numpy.generic, covariant=True)
-
-#: Type representing an numpy array.
-Array: TypeAlias = NDArray[_N]
-=======
 _N_co = TypeVar("_N_co", bound=numpy.generic, covariant=True)
 
 #: Type representing an numpy array.
 Array: TypeAlias = NDArray[_N_co]
->>>>>>> 7d451a16
 
 _L = TypeVar("_L")
 
 #: Type representing an array-like object.
 ArrayLike: TypeAlias = Sequence[_L]
 
-<<<<<<< HEAD
-#: Type variable representing an error.
-_E = TypeVar("_E", covariant=True)
-
-#: Type variable representing a value.
-_A = TypeVar("_A", covariant=True)
-
-#: Generic type vars.
-_T_cov = TypeVar("_T_cov", covariant=True)
-_T_con = TypeVar("_T_con", contravariant=True)
-=======
 #: Generic type vars.
 _T_co = TypeVar("_T_co", covariant=True)
->>>>>>> 7d451a16
 
 
 # Entities
@@ -60,10 +36,6 @@
 #: For example "parents".
 RolePlural = NewType("RolePlural", str)
 
-<<<<<<< HEAD
-    def check_role_validity(self, role: Any) -> None: ...
-    def check_variable_defined_for_entity(self, variable_name: Any) -> None: ...
-=======
 
 class CoreEntity(Protocol):
     key: EntityKey
@@ -75,7 +47,6 @@
         variable_name: VariableName,
         /,
     ) -> None: ...
->>>>>>> 7d451a16
     def get_variable(
         self,
         variable_name: VariableName,
@@ -105,13 +76,8 @@
 
 
 class Holder(Protocol):
-<<<<<<< HEAD
-    def clone(self, population: Any) -> Holder: ...
-    def get_memory_usage(self) -> Any: ...
-=======
     def clone(self, population: Any, /) -> Holder: ...
     def get_memory_usage(self, /) -> Any: ...
->>>>>>> 7d451a16
 
 
 # Parameters
@@ -125,18 +91,20 @@
 #: For example "2000-01".
 InstantStr = NewType("InstantStr", str)
 
-<<<<<<< HEAD
 #: For example "1:2000-01-01:day".
 PeriodStr = NewType("PeriodStr", str)
 
 
-class Indexable(Protocol[_T_cov]):
-    def __getitem__(self, index: int, /) -> _T_cov: ...
+class Container(Protocol[_T_co]):
+    def __contains__(self, item: object, /) -> bool: ...
 
 
-class DateUnit(Protocol):
-    def __contains__(self, other: object, /) -> bool: ...
-    def upper(self) -> str: ...
+class Indexable(Protocol[_T_co]):
+    def __getitem__(self, index: int, /) -> _T_co: ...
+
+
+class DateUnit(Container[str], Protocol):
+    def upper(self, /) -> str: ...
 
 
 class Instant(Indexable[int], Iterable[int], Sized, Protocol):
@@ -155,33 +123,14 @@
 
 class Period(Indexable[Union[DateUnit, Instant, int]], Protocol):
     @property
-    def unit(self) -> DateUnit: ...
+    def unit(self, /) -> DateUnit: ...
     @property
-    def start(self) -> Instant: ...
+    def start(self, /) -> Instant: ...
     @property
-    def size(self) -> int: ...
+    def size(self, /) -> int: ...
     @property
-    def stop(self) -> Instant: ...
-    def offset(self, offset: str | int, unit: None | DateUnit = None) -> Period: ...
-=======
-class Container(Protocol[_T_co]):
-    def __contains__(self, item: object, /) -> bool: ...
-
-
-class Indexable(Protocol[_T_co]):
-    def __getitem__(self, index: int, /) -> _T_co: ...
-
-
-class DateUnit(Container[str], Protocol): ...
-
-
-class Instant(Indexable[int], Iterable[int], Sized, Protocol): ...
-
-
-class Period(Indexable[Union[DateUnit, Instant, int]], Protocol):
-    @property
-    def unit(self, /) -> DateUnit: ...
->>>>>>> 7d451a16
+    def stop(self, /) -> Instant: ...
+    def offset(self, offset: str | int, unit: None | DateUnit = None, /) -> Period: ...
 
 
 # Populations
@@ -190,28 +139,17 @@
 class Population(Protocol):
     entity: Any
 
-<<<<<<< HEAD
-    def get_holder(self, variable_name: Any) -> Any: ...
-=======
     def get_holder(self, variable_name: VariableName, /) -> Any: ...
->>>>>>> 7d451a16
 
 
 # Simulations
 
 
 class Simulation(Protocol):
-<<<<<<< HEAD
-    def calculate(self, variable_name: Any, period: Any) -> Any: ...
-    def calculate_add(self, variable_name: Any, period: Any) -> Any: ...
-    def calculate_divide(self, variable_name: Any, period: Any) -> Any: ...
-    def get_population(self, plural: Any | None) -> Any: ...
-=======
     def calculate(self, variable_name: VariableName, period: Any, /) -> Any: ...
     def calculate_add(self, variable_name: VariableName, period: Any, /) -> Any: ...
     def calculate_divide(self, variable_name: VariableName, period: Any, /) -> Any: ...
     def get_population(self, plural: None | str, /) -> Any: ...
->>>>>>> 7d451a16
 
 
 # Tax-Benefit systems
@@ -222,16 +160,10 @@
 
     def get_variable(
         self,
-<<<<<<< HEAD
-        variable_name: Any,
-        check_existence: Any = ...,
-    ) -> Any | None: ...
-=======
         variable_name: VariableName,
         check_existence: bool = ...,
         /,
     ) -> None | Variable: ...
->>>>>>> 7d451a16
 
 
 # Variables
@@ -256,8 +188,4 @@
 
 
 class Params(Protocol):
-<<<<<<< HEAD
-    def __call__(self, instant: Instant) -> ParameterNodeAtInstant: ...
-=======
-    def __call__(self, instant: Instant, /) -> ParameterNodeAtInstant: ...
->>>>>>> 7d451a16
+    def __call__(self, instant: Instant, /) -> ParameterNodeAtInstant: ...