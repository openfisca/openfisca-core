import logging

import numpy

<<<<<<< HEAD
from openfisca_core.periods import DateUnit
=======
from openfisca_core import periods
from openfisca_core.periods import Period
>>>>>>> 3b3c27a9

log = logging.getLogger(__name__)


def set_input_dispatch_by_period(holder, period, array):
    """
    This function can be declared as a ``set_input`` attribute of a variable.

    In this case, the variable will accept inputs on larger periods that its definition period, and the value for the larger period will be applied to all its subperiods.

    To read more about ``set_input`` attributes, check the `documentation <https://openfisca.org/doc/coding-the-legislation/35_periods.html#set-input-automatically-process-variable-inputs-defined-for-periods-not-matching-the-definition-period>`_.
    """
    array = holder._to_array(array)

    period_size = period.size
    period_unit = period.unit

<<<<<<< HEAD
    if holder.variable.definition_period == DateUnit.MONTH:
        cached_period_unit = DateUnit.MONTH
    elif holder.variable.definition_period == DateUnit.YEAR:
        cached_period_unit = DateUnit.YEAR
    else:
        raise ValueError('set_input_dispatch_by_period can be used only for yearly or monthly variables.')
=======
    if holder.variable.definition_period == periods.ETERNITY:
        raise ValueError("set_input_dispatch_by_period can't be used for eternal variables.")
>>>>>>> 3b3c27a9

    cached_period_unit = holder.variable.definition_period
    after_instant = period.start.offset(period_size, period_unit)

    # Cache the input data, skipping the existing cached months
    sub_period = Period((cached_period_unit, period.start, 1))
    while sub_period.start < after_instant:
        existing_array = holder.get_array(sub_period)
        if existing_array is None:
            holder._set(sub_period, array)
        else:
            # The array of the current sub-period is reused for the next ones.
            # TODO: refactor or document this behavior
            array = existing_array
        sub_period = sub_period.offset(1)


def set_input_divide_by_period(holder, period, array):
    """
    This function can be declared as a ``set_input`` attribute of a variable.

    In this case, the variable will accept inputs on larger periods that its definition period, and the value for the larger period will be divided between its subperiods.

    To read more about ``set_input`` attributes, check the `documentation <https://openfisca.org/doc/coding-the-legislation/35_periods.html#set-input-automatically-process-variable-inputs-defined-for-periods-not-matching-the-definition-period>`_.
    """
    if not isinstance(array, numpy.ndarray):
        array = numpy.array(array)
    period_size = period.size
    period_unit = period.unit

<<<<<<< HEAD
    if holder.variable.definition_period == DateUnit.MONTH:
        cached_period_unit = DateUnit.MONTH
    elif holder.variable.definition_period == DateUnit.YEAR:
        cached_period_unit = DateUnit.YEAR
    else:
        raise ValueError('set_input_divide_by_period can be used only for yearly or monthly variables.')
=======
    if holder.variable.definition_period == periods.ETERNITY:
        raise ValueError("set_input_divide_by_period can't be used for eternal variables.")
>>>>>>> 3b3c27a9

    cached_period_unit = holder.variable.definition_period
    after_instant = period.start.offset(period_size, period_unit)

    # Count the number of elementary periods to change, and the difference with what is already known.
    remaining_array = array.copy()
    sub_period = Period((cached_period_unit, period.start, 1))
    sub_periods_count = 0
    while sub_period.start < after_instant:
        existing_array = holder.get_array(sub_period)
        if existing_array is not None:
            remaining_array -= existing_array
        else:
            sub_periods_count += 1
        sub_period = sub_period.offset(1)

    # Cache the input data
    if sub_periods_count > 0:
        divided_array = remaining_array / sub_periods_count
        sub_period = Period((cached_period_unit, period.start, 1))
        while sub_period.start < after_instant:
            if holder.get_array(sub_period) is None:
                holder._set(sub_period, divided_array)
            sub_period = sub_period.offset(1)
    elif not (remaining_array == 0).all():
        raise ValueError("Inconsistent input: variable {0} has already been set for all months contained in period {1}, and value {2} provided for {1} doesn't match the total ({3}). This error may also be thrown if you try to call set_input twice for the same variable and period.".format(holder.variable.name, period, array, array - remaining_array))<|MERGE_RESOLUTION|>--- conflicted
+++ resolved
@@ -2,12 +2,8 @@
 
 import numpy
 
-<<<<<<< HEAD
-from openfisca_core.periods import DateUnit
-=======
 from openfisca_core import periods
 from openfisca_core.periods import Period
->>>>>>> 3b3c27a9
 
 log = logging.getLogger(__name__)
 
@@ -25,17 +21,8 @@
     period_size = period.size
     period_unit = period.unit
 
-<<<<<<< HEAD
-    if holder.variable.definition_period == DateUnit.MONTH:
-        cached_period_unit = DateUnit.MONTH
-    elif holder.variable.definition_period == DateUnit.YEAR:
-        cached_period_unit = DateUnit.YEAR
-    else:
-        raise ValueError('set_input_dispatch_by_period can be used only for yearly or monthly variables.')
-=======
-    if holder.variable.definition_period == periods.ETERNITY:
+    if holder.variable.definition_period == periods.DateUnit.ETERNITY:
         raise ValueError("set_input_dispatch_by_period can't be used for eternal variables.")
->>>>>>> 3b3c27a9
 
     cached_period_unit = holder.variable.definition_period
     after_instant = period.start.offset(period_size, period_unit)
@@ -66,17 +53,8 @@
     period_size = period.size
     period_unit = period.unit
 
-<<<<<<< HEAD
-    if holder.variable.definition_period == DateUnit.MONTH:
-        cached_period_unit = DateUnit.MONTH
-    elif holder.variable.definition_period == DateUnit.YEAR:
-        cached_period_unit = DateUnit.YEAR
-    else:
-        raise ValueError('set_input_divide_by_period can be used only for yearly or monthly variables.')
-=======
-    if holder.variable.definition_period == periods.ETERNITY:
+    if holder.variable.definition_period == periods.DateUnit.ETERNITY:
         raise ValueError("set_input_divide_by_period can't be used for eternal variables.")
->>>>>>> 3b3c27a9
 
     cached_period_unit = holder.variable.definition_period
     after_instant = period.start.offset(period_size, period_unit)
