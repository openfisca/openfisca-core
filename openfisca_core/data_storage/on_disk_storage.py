import os
import shutil

import numpy

from openfisca_core import periods
from openfisca_core.periods import DateUnit
from openfisca_core.indexed_enums import EnumArray


class OnDiskStorage:
    """
    Low-level class responsible for storing and retrieving calculated vectors on disk
    """

    def __init__(self, storage_dir, is_eternal = False, preserve_storage_dir = False):
        self._files = {}
        self._enums = {}
        self.is_eternal = is_eternal
        self.preserve_storage_dir = preserve_storage_dir
        self.storage_dir = storage_dir

    def _decode_file(self, file):
        enum = self._enums.get(file)
        if enum is not None:
            return EnumArray(numpy.load(file), enum)
        else:
            return numpy.load(file)

    def get(self, period):
        if self.is_eternal:
<<<<<<< HEAD
            period = periods.period(DateUnit.ETERNITY)
        period = periods.period(period)
=======
            period = periods.build_period(periods.ETERNITY)
        period = periods.build_period(period)
>>>>>>> 3b3c27a9

        values = self._files.get(period)
        if values is None:
            return None
        return self._decode_file(values)

    def put(self, value, period):
        if self.is_eternal:
<<<<<<< HEAD
            period = periods.period(DateUnit.ETERNITY)
        period = periods.period(period)
=======
            period = periods.build_period(periods.ETERNITY)
        period = periods.build_period(period)
>>>>>>> 3b3c27a9

        filename = str(period)
        path = os.path.join(self.storage_dir, filename) + '.npy'
        if isinstance(value, EnumArray):
            self._enums[path] = value.possible_values
            value = value.view(numpy.ndarray)
        numpy.save(path, value)
        self._files[period] = path

    def delete(self, period = None):
        if period is None:
            self._files = {}
            return

        if self.is_eternal:
<<<<<<< HEAD
            period = periods.period(DateUnit.ETERNITY)
        period = periods.period(period)
=======
            period = periods.build_period(periods.ETERNITY)
        period = periods.build_period(period)
>>>>>>> 3b3c27a9

        if period is not None:
            self._files = {
                period_item: value
                for period_item, value in self._files.items()
                if period_item not in period
                }

    def get_known_periods(self):
        return self._files.keys()

    def restore(self):
        self._files = files = {}
        # Restore self._files from content of storage_dir.
        for filename in os.listdir(self.storage_dir):
            if not filename.endswith('.npy'):
                continue
            path = os.path.join(self.storage_dir, filename)
            filename_core = filename.rsplit('.', 1)[0]
            period = periods.build_period(filename_core)
            files[period] = path

    def __del__(self):
        if self.preserve_storage_dir:
            return
        shutil.rmtree(self.storage_dir)  # Remove the holder temporary files
        # If the simulation temporary directory is empty, remove it
        parent_dir = os.path.abspath(os.path.join(self.storage_dir, os.pardir))
        if not os.listdir(parent_dir):
            shutil.rmtree(parent_dir)<|MERGE_RESOLUTION|>--- conflicted
+++ resolved
@@ -4,8 +4,8 @@
 import numpy
 
 from openfisca_core import periods
+from openfisca_core.indexed_enums import EnumArray
 from openfisca_core.periods import DateUnit
-from openfisca_core.indexed_enums import EnumArray
 
 
 class OnDiskStorage:
@@ -29,13 +29,8 @@
 
     def get(self, period):
         if self.is_eternal:
-<<<<<<< HEAD
-            period = periods.period(DateUnit.ETERNITY)
-        period = periods.period(period)
-=======
-            period = periods.build_period(periods.ETERNITY)
+            period = periods.build_period(DateUnit.ETERNITY)
         period = periods.build_period(period)
->>>>>>> 3b3c27a9
 
         values = self._files.get(period)
         if values is None:
@@ -44,13 +39,8 @@
 
     def put(self, value, period):
         if self.is_eternal:
-<<<<<<< HEAD
-            period = periods.period(DateUnit.ETERNITY)
-        period = periods.period(period)
-=======
-            period = periods.build_period(periods.ETERNITY)
+            period = periods.build_period(DateUnit.ETERNITY)
         period = periods.build_period(period)
->>>>>>> 3b3c27a9
 
         filename = str(period)
         path = os.path.join(self.storage_dir, filename) + '.npy'
@@ -66,13 +56,8 @@
             return
 
         if self.is_eternal:
-<<<<<<< HEAD
-            period = periods.period(DateUnit.ETERNITY)
-        period = periods.period(period)
-=======
-            period = periods.build_period(periods.ETERNITY)
+            period = periods.build_period(DateUnit.ETERNITY)
         period = periods.build_period(period)
->>>>>>> 3b3c27a9
 
         if period is not None:
             self._files = {
