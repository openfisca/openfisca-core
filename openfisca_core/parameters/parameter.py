from __future__ import annotations

from typing import Dict, List, Optional

import copy
import os

from openfisca_core import commons, periods
from openfisca_core.errors import ParameterParsingError
from openfisca_core.parameters import config, helpers, AtInstantLike, ParameterAtInstant


class Parameter(AtInstantLike):
    """A parameter of the legislation.

    Parameters can change over time.

    Attributes:
        values_list: List of the values, in reverse chronological order.


    Args:
        name: Name of the parameter, e.g. "taxes.some_tax.some_param".
        data: Data loaded from a YAML file.
        file_path: File the parameter was loaded from.

    Instantiate a parameter without metadata:

    >>>  Parameter('rate', data = {
            "2015-01-01": 550,
            "2016-01-01": 600
            })

    Instantiate a parameter with metadata:

    >>>  Parameter('rate', data = {
            'description': 'Income tax rate applied on salaries',
            'values': {
                "2015-01-01": {'value': 550, 'metadata': {'reference': 'http://taxes.gov/income_tax/2015'}},
                "2016-01-01": {'value': 600, 'metadata': {'reference': 'http://taxes.gov/income_tax/2016'}}
                }
            })

    """

    def __init__(self, name: str, data: dict, file_path: Optional[str] = None) -> None:
        self.name: str = name
<<<<<<< HEAD
        self.file_path: str = file_path
        helpers.validate_parameter(self, data, data_type = dict)
        self.description: str = None
        self.metadata: typing.Dict = {}
        self.documentation: str = None
=======
        self.file_path: Optional[str] = file_path
        helpers._validate_parameter(self, data, data_type = dict)
        self.description: Optional[str] = None
        self.metadata: Dict = {}
        self.documentation: Optional[str] = None
>>>>>>> bee45222
        self.values_history = self  # Only for backward compatibility

        # Normal parameter declaration: the values are declared under the 'values' key: parse the description and metadata.
        if data.get('values'):
            # 'unit' and 'reference' are only listed here for backward compatibility
            helpers.validate_parameter(self, data, allowed_keys = config.COMMON_KEYS.union({'values'}))
            self.description = data.get('description')

            helpers._set_backward_compatibility_metadata(self, data)
            self.metadata.update(data.get('metadata', {}))

            helpers.validate_parameter(self, data['values'], data_type = dict)
            values = data['values']

            self.documentation = data.get('documentation')

        else:  # Simplified parameter declaration: only values are provided
            values = data

        instants = sorted(values.keys(), reverse = True)  # sort in reverse chronological order

        values_list = []
        for instant_str in instants:
            if not periods.INSTANT_PATTERN.match(instant_str):
                raise ParameterParsingError(
                    "Invalid property '{}' in '{}'. Properties must be valid YYYY-MM-DD instants, such as 2017-01-15."
                    .format(instant_str, self.name),
                    file_path)

            instant_info = values[instant_str]

            #  Ignore expected values, as they are just metadata
            if instant_info == "expected" or isinstance(instant_info, dict) and instant_info.get("expected"):
                continue

            value_name = helpers.compose_name(name, item_name = instant_str)
            value_at_instant = ParameterAtInstant(value_name, instant_str, data = instant_info, file_path = self.file_path, metadata = self.metadata)
            values_list.append(value_at_instant)

        self.values_list: List[ParameterAtInstant] = values_list

    def __repr__(self):
        return os.linesep.join([
            '{}: {}'.format(value.instant_str, value.value if value.value is not None else 'null') for value in self.values_list
            ])

    def __eq__(self, other):
        return (self.name == other.name) and (self.values_list == other.values_list)

    def clone(self):
        clone = commons.empty_clone(self)
        clone.__dict__ = self.__dict__.copy()

        clone.metadata = copy.deepcopy(self.metadata)
        clone.values_list = [parameter_at_instant.clone() for parameter_at_instant in self.values_list]
        return clone

    def update(self, period = None, start = None, stop = None, value = None):
        """
        Change the value for a given period.

        :param period: Period where the value is modified. If set, `start` and `stop` should be `None`.
        :param start: Start of the period. Instance of `openfisca_core.periods.Instant`. If set, `period` should be `None`.
        :param stop: Stop of the period. Instance of `openfisca_core.periods.Instant`. If set, `period` should be `None`.
        :param value: New value. If `None`, the parameter is removed from the legislation parameters for the given period.
        """
        if period is not None:
            if start is not None or stop is not None:
                raise TypeError("Wrong input for 'update' method: use either 'update(period, value = value)' or 'update(start = start, stop = stop, value = value)'. You cannot both use 'period' and 'start' or 'stop'.")
            if isinstance(period, str):
                period = periods.period(period)
            start = period.start
            stop = period.stop
        if start is None:
            raise ValueError("You must provide either a start or a period")
        start_str = str(start)
        stop_str = str(stop.offset(1, 'day')) if stop else None

        old_values = self.values_list
        new_values = []
        n = len(old_values)
        i = 0

        # Future intervals : not affected
        if stop_str:
            while (i < n) and (old_values[i].instant_str >= stop_str):
                new_values.append(old_values[i])
                i += 1

        # Right-overlapped interval
        if stop_str:
            if new_values and (stop_str == new_values[-1].instant_str):
                pass  # such interval is empty
            else:
                if i < n:
                    overlapped_value = old_values[i].value
                    value_name = helpers.compose_name(self.name, item_name = stop_str)
                    new_interval = ParameterAtInstant(value_name, stop_str, data = {'value': overlapped_value})
                    new_values.append(new_interval)
                else:
                    value_name = helpers.compose_name(self.name, item_name = stop_str)
                    new_interval = ParameterAtInstant(value_name, stop_str, data = {'value': None})
                    new_values.append(new_interval)

        # Insert new interval
        value_name = helpers.compose_name(self.name, item_name = start_str)
        new_interval = ParameterAtInstant(value_name, start_str, data = {'value': value})
        new_values.append(new_interval)

        # Remove covered intervals
        while (i < n) and (old_values[i].instant_str >= start_str):
            i += 1

        # Past intervals : not affected
        while i < n:
            new_values.append(old_values[i])
            i += 1

        self.values_list = new_values

    @staticmethod
    def get_descendants():
        return iter(())

    def _get_at_instant(self, instant):
        for value_at_instant in self.values_list:
            if value_at_instant.instant_str <= instant:
                return value_at_instant.value
        return None<|MERGE_RESOLUTION|>--- conflicted
+++ resolved
@@ -45,19 +45,11 @@
 
     def __init__(self, name: str, data: dict, file_path: Optional[str] = None) -> None:
         self.name: str = name
-<<<<<<< HEAD
-        self.file_path: str = file_path
+        self.file_path: Optional[str] = file_path
         helpers.validate_parameter(self, data, data_type = dict)
-        self.description: str = None
-        self.metadata: typing.Dict = {}
-        self.documentation: str = None
-=======
-        self.file_path: Optional[str] = file_path
-        helpers._validate_parameter(self, data, data_type = dict)
         self.description: Optional[str] = None
         self.metadata: Dict = {}
         self.documentation: Optional[str] = None
->>>>>>> bee45222
         self.values_history = self  # Only for backward compatibility
 
         # Normal parameter declaration: the values are declared under the 'values' key: parse the description and metadata.
