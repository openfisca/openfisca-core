from __future__ import annotations

from typing import Optional, Union

import datetime
import inspect
import re
import textwrap

import numpy
import sortedcontainers

from openfisca_core import periods, tools
from openfisca_core.entities import Entity
from openfisca_core.indexed_enums import Enum, EnumArray
<<<<<<< HEAD
from openfisca_core.periods import DateUnit, Period
=======
from openfisca_core.periods import Period
from openfisca_core.periods.typing import Instant
from openfisca_core.types import Formula
>>>>>>> 3b3c27a9

from . import config, helpers


class Variable:
    """
    A `variable <https://openfisca.org/doc/key-concepts/variables.html>`_ of the legislation.

    Main attributes:

       .. attribute:: name

           Name of the variable

       .. attribute:: value_type

           The value type of the variable. Possible value types in OpenFisca are ``int`` ``float`` ``bool`` ``str`` ``date`` and ``Enum``.

       .. attribute:: entity

           `Entity <https://openfisca.org/doc/key-concepts/person,_entities,_role.html>`_ the variable is defined for. For instance : ``Person``, ``Household``.

       .. attribute:: definition_period

           `Period <https://openfisca.org/doc/coding-the-legislation/35_periods.html>`_ the variable is defined for. Possible value: ``DateUnit.DAY``, ``DateUnit.MONTH``, ``DateUnit.YEAR``, ``DateUnit.ETERNITY``.

       .. attribute:: formulas

           Formulas used to calculate the variable

       .. attribute:: label

           Description of the variable

       .. attribute:: reference

           Legislative reference describing the variable.

       .. attribute:: default_value

           `Default value <https://openfisca.org/doc/key-concepts/variables.html#default-values>`_ of the variable.

    Secondary attributes:

       .. attribute:: baseline_variable

           If the variable has been introduced in a `reform <https://openfisca.org/doc/key-concepts/reforms.html>`_ to replace another variable, baseline_variable is the replaced variable.

       .. attribute:: dtype

           NumPy `dtype <https://docs.scipy.org/doc/numpy-1.13.0/reference/generated/numpy.dtype.html>`_ used under the hood for the variable.

       .. attribute:: end

           `Date <https://openfisca.org/doc/coding-the-legislation/40_legislation_evolutions.html#variable-end>`_  when the variable disappears from the legislation.

       .. attribute:: is_neutralized

           True if the variable is neutralized. Neutralized variables never use their formula, and only return their default values when calculated.

       .. attribute:: json_type

           JSON type corresponding to the variable.

       .. attribute:: max_length

           If the value type of the variable is ``str``, max length of the string allowed. ``None`` if there is no limit.

       .. attribute:: possible_values

           If the value type of the variable is ``Enum``, contains the values the variable can take.

       .. attribute:: set_input

           Function used to automatically process variable inputs defined for periods not matching the definition_period of the variable. See more on the `documentation <https://openfisca.org/doc/coding-the-legislation/35_periods.html#set-input-automatically-process-variable-inputs-defined-for-periods-not-matching-the-definition-period>`_. Possible values are ``set_input_dispatch_by_period``, ``set_input_divide_by_period``, or nothing.

       .. attribute:: unit

           Free text field describing the unit of the variable. Only used as metadata.

       .. attribute:: documentation

           Free multilines text field describing the variable context and usage.
    """

    __name__: str

    def __init__(self, baseline_variable = None):
        self.name = self.__class__.__name__
        attr = {
            name: value for name, value in self.__class__.__dict__.items()
            if not name.startswith('__')}
        self.baseline_variable = baseline_variable
        self.value_type = self.set(attr, 'value_type', required = True, allowed_values = config.VALUE_TYPES.keys())
        self.dtype = config.VALUE_TYPES[self.value_type]['dtype']
        self.json_type = config.VALUE_TYPES[self.value_type]['json_type']
        if self.value_type == Enum:
            self.possible_values = self.set(attr, 'possible_values', required = True, setter = self.set_possible_values)
        if self.value_type == str:
            self.max_length = self.set(attr, 'max_length', allowed_type = int)
            if self.max_length:
                self.dtype = '|S{}'.format(self.max_length)
        if self.value_type == Enum:
            self.default_value = self.set(attr, 'default_value', allowed_type = self.possible_values, required = True)
        else:
            self.default_value = self.set(attr, 'default_value', allowed_type = self.value_type, default = config.VALUE_TYPES[self.value_type].get('default'))
        self.entity = self.set(attr, 'entity', required = True, setter = self.set_entity)
        self.definition_period = self.set(attr, 'definition_period', required = True, allowed_values = (DateUnit.DAY, DateUnit.MONTH, DateUnit.YEAR, DateUnit.ETERNITY))
        self.label = self.set(attr, 'label', allowed_type = str, setter = self.set_label)
        self.end = self.set(attr, 'end', allowed_type = str, setter = self.set_end)
        self.reference = self.set(attr, 'reference', setter = self.set_reference)
        self.cerfa_field = self.set(attr, 'cerfa_field', allowed_type = (str, dict))
        self.unit = self.set(attr, 'unit', allowed_type = str)
        self.documentation = self.set(attr, 'documentation', allowed_type = str, setter = self.set_documentation)
        self.set_input = self.set_set_input(attr.pop('set_input', None))
        self.calculate_output = self.set_calculate_output(attr.pop('calculate_output', None))
        self.is_period_size_independent = self.set(attr, 'is_period_size_independent', allowed_type = bool, default = config.VALUE_TYPES[self.value_type]['is_period_size_independent'])

        formulas_attr, unexpected_attrs = helpers._partition(attr, lambda name, value: name.startswith(config.FORMULA_NAME_PREFIX))
        self.formulas = self.set_formulas(formulas_attr)

        if unexpected_attrs:
            raise ValueError(
                'Unexpected attributes in definition of variable "{}": {!r}'
                .format(self.name, ', '.join(sorted(unexpected_attrs.keys()))))

        self.is_neutralized = False

    # ----- Setters used to build the variable ----- #

    def set(self, attributes, attribute_name, required = False, allowed_values = None, allowed_type = None, setter = None, default = None):
        value = attributes.pop(attribute_name, None)
        if value is None and self.baseline_variable:
            return getattr(self.baseline_variable, attribute_name)
        if required and value is None:
            raise ValueError("Missing attribute '{}' in definition of variable '{}'.".format(attribute_name, self.name))
        if allowed_values is not None and value not in allowed_values:
            raise ValueError("Invalid value '{}' for attribute '{}' in variable '{}'. Allowed values are '{}'."
                .format(value, attribute_name, self.name, allowed_values))
        if allowed_type is not None and value is not None and not isinstance(value, allowed_type):
            if allowed_type == float and isinstance(value, int):
                value = float(value)
            else:
                raise ValueError("Invalid value '{}' for attribute '{}' in variable '{}'. Must be of type '{}'."
                    .format(value, attribute_name, self.name, allowed_type))
        if setter is not None:
            value = setter(value)
        if value is None and default is not None:
            return default
        return value

    def set_entity(self, entity):
        if not isinstance(entity, Entity):
            raise ValueError(f"Invalid value '{entity}' for attribute 'entity' in variable '{self.name}'. Must be an instance of Entity.")
        return entity

    def set_possible_values(self, possible_values):
        if not issubclass(possible_values, Enum):
            raise ValueError("Invalid value '{}' for attribute 'possible_values' in variable '{}'. Must be a subclass of {}."
            .format(possible_values, self.name, Enum))
        return possible_values

    def set_label(self, label):
        if label:
            return label

    def set_end(self, end):
        if end:
            try:
                return datetime.datetime.strptime(end, '%Y-%m-%d').date()
            except ValueError:
                raise ValueError("Incorrect 'end' attribute format in '{}'. 'YYYY-MM-DD' expected where YYYY, MM and DD are year, month and day. Found: {}".format(self.name, end))

    def set_reference(self, reference):
        if reference:
            if isinstance(reference, str):
                reference = [reference]
            elif isinstance(reference, list):
                pass
            elif isinstance(reference, tuple):
                reference = list(reference)
            else:
                raise TypeError('The reference of the variable {} is a {} instead of a String or a List of Strings.'.format(self.name, type(reference)))

            for element in reference:
                if not isinstance(element, str):
                    raise TypeError(
                        'The reference of the variable {} is a {} instead of a String or a List of Strings.'.format(
                            self.name, type(reference)))

        return reference

    def set_documentation(self, documentation):
        if documentation:
            return textwrap.dedent(documentation)

    def set_set_input(self, set_input):
        if not set_input and self.baseline_variable:
            return self.baseline_variable.set_input
        return set_input

    def set_calculate_output(self, calculate_output):
        if not calculate_output and self.baseline_variable:
            return self.baseline_variable.calculate_output
        return calculate_output

    def set_formulas(self, formulas_attr):
        formulas = sortedcontainers.sorteddict.SortedDict()
        for formula_name, formula in formulas_attr.items():
            starting_date = self.parse_formula_name(formula_name)

            if self.end is not None and starting_date > self.end:
                raise ValueError('You declared that "{}" ends on "{}", but you wrote a formula to calculate it from "{}" ({}). The "end" attribute of a variable must be posterior to the start dates of all its formulas.'
                    .format(self.name, self.end, starting_date, formula_name))

            formulas[str(starting_date)] = formula

        # If the variable is reforming a baseline variable, keep the formulas from the latter when they are not overridden by new formulas.
        if self.baseline_variable is not None:
            first_reform_formula_date = formulas.peekitem(0)[0] if formulas else None
            formulas.update({
                baseline_start_date: baseline_formula
                for baseline_start_date, baseline_formula in self.baseline_variable.formulas.items()
                if first_reform_formula_date is None or baseline_start_date < first_reform_formula_date
                })

        return formulas

    def parse_formula_name(self, attribute_name):
        """
        Returns the starting date of a formula based on its name.

        Valid dated name formats are : 'formula', 'formula_YYYY', 'formula_YYYY_MM' and 'formula_YYYY_MM_DD' where YYYY, MM and DD are a year, month and day.

        By convention, the starting date of:
            - `formula` is `0001-01-01` (minimal date in Python)
            - `formula_YYYY` is `YYYY-01-01`
            - `formula_YYYY_MM` is `YYYY-MM-01`
        """

        def raise_error():
            raise ValueError(
                'Unrecognized formula name in variable "{}". Expecting "formula_YYYY" or "formula_YYYY_MM" or "formula_YYYY_MM_DD where YYYY, MM and DD are year, month and day. Found: "{}".'
                .format(self.name, attribute_name))

        if attribute_name == config.FORMULA_NAME_PREFIX:
            return datetime.date.min

        FORMULA_REGEX = r'formula_(\d{4})(?:_(\d{2}))?(?:_(\d{2}))?$'  # YYYY or YYYY_MM or YYYY_MM_DD

        match = re.match(FORMULA_REGEX, attribute_name)
        if not match:
            raise_error()
        date_str = '-'.join([match.group(1), match.group(2) or '01', match.group(3) or '01'])

        try:
            return datetime.datetime.strptime(date_str, '%Y-%m-%d').date()
        except ValueError:  # formula_2005_99_99 for instance
            raise_error()

    # ----- Methods ----- #

    def is_input_variable(self):
        """
            Returns True if the variable is an input variable.
        """
        return len(self.formulas) == 0

    @classmethod
    def get_introspection_data(cls, tax_benefit_system):
        """
        Get instrospection data about the code of the variable.

        :returns: (comments, source file path, source code, start line number)
        :rtype: tuple

        """
        comments = inspect.getcomments(cls)

        # Handle dynamically generated variable classes or Jupyter Notebooks, which have no source.
        try:
            absolute_file_path = inspect.getsourcefile(cls)
        except TypeError:
            source_file_path = None
        else:
            source_file_path = absolute_file_path.replace(tax_benefit_system.get_package_metadata()['location'], '')
        try:
            source_lines, start_line_number = inspect.getsourcelines(cls)
            source_code = textwrap.dedent(''.join(source_lines))
        except (IOError, TypeError):
            source_code, start_line_number = None, None

        return comments, source_file_path, source_code, start_line_number

    def get_formula(
            self,
            period: Union[Instant, Period, str, int] = None,
            ) -> Optional[Formula]:
        """Returns the formula to compute the variable at the given period.

        If no period is given and the variable has several formulas, the method
        returns the oldest formula.

        Args:
            period: The period to get the formula.

        Returns:
            Formula used to compute the variable.

        """

        instant: Optional[Instant]

        if not self.formulas:
            return None

        if period is None:
            return self.formulas.peekitem(index = 0)[1]  # peekitem gets the 1st key-value tuple (the oldest start_date and formula). Return the formula.

        if isinstance(period, Period):
            instant = period.start

        else:
            try:
                instant = periods.build_period(period).start

            except ValueError:
                instant = periods.build_instant(period)

        if instant is None:
            return None

        if self.end and instant.date() > self.end:
            return None

        instant_str = str(instant)

        for start_date in reversed(self.formulas):
            if start_date <= instant_str:
                return self.formulas[start_date]

        return None

    def clone(self):
        clone = self.__class__()
        return clone

    def check_set_value(self, value):
        if self.value_type == Enum and isinstance(value, str):
            try:
                value = self.possible_values[value].index
            except KeyError:
                possible_values = [item.name for item in self.possible_values]
                raise ValueError(
                    "'{}' is not a known value for '{}'. Possible values are ['{}'].".format(
                        value, self.name, "', '".join(possible_values))
                    )
        if self.value_type in (float, int) and isinstance(value, str):
            try:
                value = tools.eval_expression(value)
            except SyntaxError:
                raise ValueError(
                    "I couldn't understand '{}' as a value for '{}'".format(
                        value, self.name)
                    )

        try:
            value = numpy.array([value], dtype = self.dtype)[0]
        except (TypeError, ValueError):
            if (self.value_type == datetime.date):
                error_message = "Can't deal with date: '{}'.".format(value)
            else:
                error_message = "Can't deal with value: expected type {}, received '{}'.".format(self.json_type, value)
            raise ValueError(error_message)
        except (OverflowError):
            error_message = "Can't deal with value: '{}', it's too large for type '{}'.".format(value, self.json_type)
            raise ValueError(error_message)

        return value

    def default_array(self, array_size):
        array = numpy.empty(array_size, dtype = self.dtype)
        if self.value_type == Enum:
            array.fill(self.default_value.index)
            return EnumArray(array, self.possible_values)
        array.fill(self.default_value)
        return array<|MERGE_RESOLUTION|>--- conflicted
+++ resolved
@@ -1,5 +1,7 @@
 from __future__ import annotations
 
+from openfisca_core.periods.typing import Instant
+from openfisca_core.types import Formula
 from typing import Optional, Union
 
 import datetime
@@ -13,13 +15,7 @@
 from openfisca_core import periods, tools
 from openfisca_core.entities import Entity
 from openfisca_core.indexed_enums import Enum, EnumArray
-<<<<<<< HEAD
-from openfisca_core.periods import DateUnit, Period
-=======
 from openfisca_core.periods import Period
-from openfisca_core.periods.typing import Instant
-from openfisca_core.types import Formula
->>>>>>> 3b3c27a9
 
 from . import config, helpers
 
@@ -127,7 +123,7 @@
         else:
             self.default_value = self.set(attr, 'default_value', allowed_type = self.value_type, default = config.VALUE_TYPES[self.value_type].get('default'))
         self.entity = self.set(attr, 'entity', required = True, setter = self.set_entity)
-        self.definition_period = self.set(attr, 'definition_period', required = True, allowed_values = (DateUnit.DAY, DateUnit.MONTH, DateUnit.YEAR, DateUnit.ETERNITY))
+        self.definition_period = self.set(attr, 'definition_period', required = True, allowed_values = (periods.DateUnit.DAY, periods.DateUnit.MONTH, periods.DateUnit.YEAR, periods.DateUnit.ETERNITY))
         self.label = self.set(attr, 'label', allowed_type = str, setter = self.set_label)
         self.end = self.set(attr, 'end', allowed_type = str, setter = self.set_end)
         self.reference = self.set(attr, 'reference', setter = self.set_reference)
