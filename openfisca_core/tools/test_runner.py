from __future__ import annotations

import sys
import os
import traceback
import textwrap
from typing import Dict, List

import pytest

from openfisca_core import commons
from openfisca_core.errors import SituationParsingError, VariableNotFound
from openfisca_core.simulation_builder import SimulationBuilder
from openfisca_core.tools import assert_near

yaml, Loader = commons.import_yaml()

TEST_KEYWORDS = {'absolute_error_margin', 'description', 'extensions', 'ignore_variables', 'input', 'keywords', 'max_spiral_loops', 'name', 'only_variables', 'output', 'period', 'reforms', 'relative_error_margin'}

_tax_benefit_system_cache: Dict = {}


def run_tests(tax_benefit_system, paths, options = None):
    """
    Runs all the YAML tests contained in a file or a directory.

    If `path` is a directory, subdirectories will be recursively explored.

    :param TaxBenefitSystem tax_benefit_system: the tax-benefit system to use to run the tests
    :param str or list paths: A path, or a list of paths, towards the files or directories containing the tests to run. If a path is a directory, subdirectories will be recursively explored.
    :param dict options: See more details below.

    :raises :exc:`AssertionError`: if a test does not pass

    :return: the number of sucessful tests excecuted

    **Testing options**:

    +-------------------------------+-----------+-------------------------------------------+
    | Key                           | Type      | Role                                      |
    +===============================+===========+===========================================+
    | verbose                       | ``bool``  |                                           |
    +-------------------------------+-----------+ See :any:`openfisca_test` options doc     |
    | name_filter                   | ``str``   |                                           |
    +-------------------------------+-----------+-------------------------------------------+

    """

    argv = []

    if options.get('pdb'):
        argv.append('--pdb')

    if options.get('verbose'):
        argv.append('--verbose')

    if isinstance(paths, str):
        paths = [paths]

<<<<<<< HEAD
    if options is None:
        options = {}

    return pytest.main([*argv, *paths], plugins = [OpenFiscaPlugin(tax_benefit_system, options)])
=======
    return pytest.main([*argv, *paths] if True else paths, plugins = [OpenFiscaPlugin(tax_benefit_system, options)])
>>>>>>> bee45222


class YamlFile(pytest.File):

    def __init__(self, path, fspath, parent, tax_benefit_system, options):
        super().__init__(path, parent)
        self.tax_benefit_system = tax_benefit_system
        self.options = options

    def collect(self):
        try:
            tests = yaml.load(self.fspath.open(), Loader = Loader)
        except (yaml.scanner.ScannerError, yaml.parser.ParserError, TypeError) as e:
            message = os.linesep.join([
                traceback.format_exc(),
                f"'{self.fspath}' is not a valid YAML file. Check the stack trace above for more details.",
                ])
            raise ValueError(message) from e

        if not isinstance(tests, list):
            tests: List[Dict] = [tests]

        for test in tests:
            if not self.should_ignore(test):
                yield YamlItem.from_parent(self,
                    name = '',
                    baseline_tax_benefit_system = self.tax_benefit_system,
                    test = test, options = self.options)

    def should_ignore(self, test):
        name_filter = self.options.get('name_filter')
        return (
            name_filter is not None
            and name_filter not in os.path.splitext(self.fspath.basename)[0]
            and name_filter not in test.get('name', '')
            and name_filter not in test.get('keywords', [])
            )


class YamlItem(pytest.Item):
    """
    Terminal nodes of the test collection tree.
    """

    def __init__(self, name, parent, baseline_tax_benefit_system, test, options):
        super().__init__(name, parent)
        self.baseline_tax_benefit_system = baseline_tax_benefit_system
        self.options = options
        self.test = test
        self.simulation = None
        self.tax_benefit_system = None

    def runtest(self):
        self.name = self.test.get('name', '')
        if not self.test.get('output'):
            raise ValueError(f"Missing key 'output' in test '{self.name}' in file '{self.fspath}'")

        if not TEST_KEYWORDS.issuperset(self.test.keys()):
            unexpected_keys = set(self.test.keys()).difference(TEST_KEYWORDS)
            raise ValueError(f"Unexpected keys {unexpected_keys} in test '{self.name}' in file '{self.fspath}'")

        self.tax_benefit_system = _get_tax_benefit_system(self.baseline_tax_benefit_system, self.test.get('reforms', []), self.test.get('extensions', []))

        builder = SimulationBuilder()
        input = self.test.get('input', {})
        period = self.test.get('period')
        max_spiral_loops = self.test.get('max_spiral_loops')
        verbose = self.options.get('verbose')
        aggregate = self.options.get('aggregate')
        max_depth = self.options.get('max_depth')
        performance_graph = self.options.get('performance_graph')
        performance_tables = self.options.get('performance_tables')

        try:
            builder.set_default_period(period)
            self.simulation = builder.build_from_dict(self.tax_benefit_system, input)
        except (VariableNotFound, SituationParsingError):
            raise
        except Exception as e:
            error_message = os.linesep.join([str(e), '', f"Unexpected error raised while parsing '{self.fspath}'"])
            raise ValueError(error_message).with_traceback(sys.exc_info()[2]) from e  # Keep the stack trace from the root error

        if max_spiral_loops:
            self.simulation.max_spiral_loops = max_spiral_loops

        try:
            self.simulation.trace = verbose or performance_graph or performance_tables
            self.check_output()
        finally:
            tracer = self.simulation.tracer
            if verbose:
                self.print_computation_log(tracer, aggregate, max_depth)
            if performance_graph:
                self.generate_performance_graph(tracer)
            if performance_tables:
                self.generate_performance_tables(tracer)

<<<<<<< HEAD
    @staticmethod
    def print_computation_log(tracer):
=======
    def print_computation_log(self, tracer, aggregate, max_depth):
>>>>>>> bee45222
        print("Computation log:")  # noqa T001
        tracer.print_computation_log(aggregate, max_depth)

    @staticmethod
    def generate_performance_graph(tracer):
        tracer.generate_performance_graph('.')

    @staticmethod
    def generate_performance_tables(tracer):
        tracer.generate_performance_tables('.')

    def check_output(self):
        output = self.test.get('output')

        if output is None:
            return
        for key, expected_value in output.items():
            if self.tax_benefit_system.get_variable(key):  # If key is a variable
                self.check_variable(key, expected_value, self.test.get('period'))
            elif self.simulation.populations.get(key):  # If key is an entity singular
                for variable_name, value in expected_value.items():
                    self.check_variable(variable_name, value, self.test.get('period'))
            else:
                population = self.simulation.get_population(plural = key)
                if population is not None:  # If key is an entity plural
                    for instance_id, instance_values in expected_value.items():
                        for variable_name, value in instance_values.items():
                            entity_index = population.get_index(instance_id)
                            self.check_variable(variable_name, value, self.test.get('period'), entity_index)
                else:
                    raise VariableNotFound(key, self.tax_benefit_system)

    def check_variable(self, variable_name, expected_value, period, entity_index = None):
        if self.should_ignore_variable(variable_name):
            return None
        if isinstance(expected_value, dict):
            for requested_period, expected_value_at_period in expected_value.items():
                self.check_variable(variable_name, expected_value_at_period, requested_period, entity_index)

            return None

        actual_value = self.simulation.calculate(variable_name, period)

        if entity_index is not None:
            actual_value = actual_value[entity_index]
        return assert_near(
            actual_value,
            expected_value,
            absolute_error_margin = self.test.get('absolute_error_margin'),
            message = f"{variable_name}@{period}: ",
            relative_error_margin = self.test.get('relative_error_margin'),
            )

    def should_ignore_variable(self, variable_name):
        only_variables = self.options.get('only_variables')
        ignore_variables = self.options.get('ignore_variables')
        variable_ignored = ignore_variables is not None and variable_name in ignore_variables
        variable_not_tested = only_variables is not None and variable_name not in only_variables

        return variable_ignored or variable_not_tested

    def repr_failure(self, excinfo, __arg = None):
        if not isinstance(excinfo.value, (AssertionError, VariableNotFound, SituationParsingError)):
            return super().repr_failure(excinfo)

        message = excinfo.value.args[0]
        if isinstance(excinfo.value, SituationParsingError):
            message = f"Could not parse situation described: {message}"

        return os.linesep.join([
            f"{str(self.fspath)}:",
            f"  Test '{str(self.name)}':",
            textwrap.indent(message, '    ')
            ])


class OpenFiscaPlugin:

    def __init__(self, tax_benefit_system, options):
        self.tax_benefit_system = tax_benefit_system
        self.options = options

    def pytest_collect_file(self, parent, path):
        """
        Called by pytest for all plugins.
        :return: The collector for test methods.
        """
        if path.ext in [".yaml", ".yml"]:
            return YamlFile.from_parent(parent, path = path, fspath = path,
                tax_benefit_system = self.tax_benefit_system,
                options = self.options)

        return None


def _get_tax_benefit_system(baseline, reforms, extensions):
    if not isinstance(reforms, list):
        reforms = [reforms]
    if not isinstance(extensions, list):
        extensions = [extensions]

    # keep reforms order in cache, ignore extensions order
    key = hash((id(baseline), ':'.join(reforms), frozenset(extensions)))
    if _tax_benefit_system_cache.get(key):
        return _tax_benefit_system_cache.get(key)

    current_tax_benefit_system = baseline

    for reform_path in reforms:
        current_tax_benefit_system = current_tax_benefit_system.apply_reform(reform_path)

    for extension in extensions:
        current_tax_benefit_system = current_tax_benefit_system.clone()
        current_tax_benefit_system.load_extension(extension)

    _tax_benefit_system_cache[key] = current_tax_benefit_system

    return current_tax_benefit_system<|MERGE_RESOLUTION|>--- conflicted
+++ resolved
@@ -57,14 +57,10 @@
     if isinstance(paths, str):
         paths = [paths]
 
-<<<<<<< HEAD
     if options is None:
         options = {}
 
     return pytest.main([*argv, *paths], plugins = [OpenFiscaPlugin(tax_benefit_system, options)])
-=======
-    return pytest.main([*argv, *paths] if True else paths, plugins = [OpenFiscaPlugin(tax_benefit_system, options)])
->>>>>>> bee45222
 
 
 class YamlFile(pytest.File):
@@ -162,12 +158,8 @@
             if performance_tables:
                 self.generate_performance_tables(tracer)
 
-<<<<<<< HEAD
     @staticmethod
-    def print_computation_log(tracer):
-=======
-    def print_computation_log(self, tracer, aggregate, max_depth):
->>>>>>> bee45222
+    def print_computation_log(tracer, aggregate, max_depth):
         print("Computation log:")  # noqa T001
         tracer.print_computation_log(aggregate, max_depth)
 
