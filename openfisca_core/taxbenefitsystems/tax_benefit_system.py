--- conflicted
+++ resolved
@@ -8,18 +8,11 @@
 import inspect
 import logging
 import os
-<<<<<<< HEAD
 import sys
 import traceback
 import typing
 
 import pkg_resources
-=======
-import pkg_resources
-import sys
-import traceback
-import typing
->>>>>>> bee45222
 
 from openfisca_core import commons, periods, variables
 from openfisca_core.entities import Entity
@@ -204,11 +197,7 @@
             #  As Python remembers loaded modules by name, in order to prevent collisions, we need to make sure that:
             #  - Files with the same name, but located in different directories, have a different module names. Hence the file path hash in the module name.
             #  - The same file, loaded by different tax and benefit systems, has distinct module names. Hence the `id(self)` in the module name.
-<<<<<<< HEAD
-            module_name = f'{id(self)}_{hash(os.path.abspath(file_path))}_{file_name}'
-=======
             module_name = f"{id(self)}_{hash(os.path.abspath(file_path))}_{file_name}"
->>>>>>> bee45222
 
             try:
                 spec = importlib.util.spec_from_file_location(module_name, file_path)
